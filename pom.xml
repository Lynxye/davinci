--- conflicted
+++ resolved
@@ -6,11 +6,7 @@
 
     <groupId>edp.davinci</groupId>
     <artifactId>davinci-parent_2.11</artifactId>
-<<<<<<< HEAD
-    <version>0.1.0-SNAPSHOT</version>
-=======
     <version>0.2.1-SNAPSHOT</version>
->>>>>>> 21d1a2d1
     <packaging>pom</packaging>
 
     <licenses>
