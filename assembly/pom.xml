--- conflicted
+++ resolved
@@ -7,11 +7,7 @@
     <parent>
         <artifactId>davinci-parent_2.11</artifactId>
         <groupId>edp.davinci</groupId>
-<<<<<<< HEAD
-        <version>0.1.0-SNAPSHOT</version>
-=======
         <version>0.2.1-SNAPSHOT</version>
->>>>>>> 21d1a2d1
         <relativePath>../pom.xml</relativePath>
     </parent>
 
