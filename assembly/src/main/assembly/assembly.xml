--- conflicted
+++ resolved
@@ -20,11 +20,7 @@
 
 
 <assembly>
-<<<<<<< HEAD
-    <id>dist-beta.3</id>
-=======
     <id>dist-beta.4</id>
->>>>>>> ac523f07
     <formats>
         <format>zip</format>
     </formats>
