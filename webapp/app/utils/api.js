--- conflicted
+++ resolved
@@ -22,7 +22,6 @@
 
 const { dev, production } = envName
 
-<<<<<<< HEAD
 export const apiConfig = {
   login: { env: production, url: '/login' },
   group: { env: production, url: '/groups' },
@@ -36,6 +35,7 @@
   checkName: { env: production, url: '/check/name' },
   uploads: { env: production, url: '/uploads' },
   schedule: { env: production, url: '/cronjobs' },
+  signup: { env: dev, url: '/user' },
   display: { env: dev, url: '/displays' }
 }
 
@@ -43,22 +43,4 @@
   const { env, url } = apiConfig[key]
   acc[key] = config[env].host + url
   return acc
-}, {})
-=======
-export default {
-  login: `${host}/login`,
-  group: `${host}/groups`,
-  user: `${host}/users`,
-  changepwd: `${host}/changepwd`,
-  source: `${host}/sources`,
-  bizlogic: `${host}/flattables`,
-  // bizdata: `${host}/bizdatas`,
-  widget: `${host}/widgets`,
-  dashboard: `${host}/dashboards`,
-  share: `${host}/shares`,
-  checkName: `${host}/check/name`,
-  uploads: `${host}/uploads`,
-  schedule: `${host}/cronjobs`,
-  signup: `${host}/user`
-}
->>>>>>> 2bb80619
+}, {})