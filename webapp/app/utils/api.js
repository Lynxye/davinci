--- conflicted
+++ resolved
@@ -32,16 +32,10 @@
   // bizdata: `${host}/bizdatas`,
   widget: `${host}/widgets`,
   dashboard: `${host}/dashboards`,
-<<<<<<< HEAD
   display: `${host}/displays`,
   share: `${host}/share`,
   checkName: `${host}/check`,
   projectsCheckName: `${host}/check/`,
-=======
-  share: `${host}/shares`,
-  checkName: `${host}/check/name`,
-  projectsCheckName: `${host}/check`,
->>>>>>> 6644013e
   uploads: `${host}/uploads`,
   schedule: `${host}/cronjobs`,
   signup: `${host}/users`,
