--- conflicted
+++ resolved
@@ -18,12 +18,7 @@
  * >>
  */
 
-<<<<<<< HEAD
-import '@babel/polyfill'
-import 'url-search-params-polyfill'
-=======
 import 'intersection-observer'
->>>>>>> 80bb036d
 
 import React from 'react'
 import ReactDOM from 'react-dom'
