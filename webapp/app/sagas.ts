/*
 * <<
 * Davinci
 * ==
 * Copyright (C) 2016 - 2017 EDP
 * ==
 * Licensed under the Apache License, Version 2.0 (the "License");
 * you may not use this file except in compliance with the License.
 * You may obtain a copy of the License at
 *
 *      http://www.apache.org/licenses/LICENSE-2.0
 *
 * Unless required by applicable law or agreed to in writing, software
 * distributed under the License is distributed on an "AS IS" BASIS,
 * WITHOUT WARRANTIES OR CONDITIONS OF ANY KIND, either express or implied.
 * See the License for the specific language governing permissions and
 * limitations under the License.
 * >>
 */

import appSagas from './containers/App/sagas'
import groupSagas from './containers/Group/sagas'
import userSagas from './containers/User/sagas'
<<<<<<< HEAD
// import sourceSagas from './containers/Source/sagas'
// import bizlogicSagas from './containers/Bizlogic/sagas'
import widgetSagas from './containers/Widget/sagas'
=======
import sourceSagas from './containers/Source/sagas'
import bizlogicSagas from './containers/Bizlogic/sagas'
// import widgetSagas from './containers/Widget/sagas'
>>>>>>> 09dfcbdf
// import dashboardSagas from './containers/Dashboard/sagas'
// import scheduleSages from './containers/Schedule/sagas'
// import displaySagas from './containers/Display/sagas'

export default [
  ...appSagas,
  ...groupSagas,
  ...userSagas,
<<<<<<< HEAD
  // ...sourceSagas,
  // ...bizlogicSagas,
  ...widgetSagas,
=======
  ...sourceSagas,
  ...bizlogicSagas
  // ...widgetSagas,
>>>>>>> 09dfcbdf
  // ...dashboardSagas,
  // ...scheduleSages
]<|MERGE_RESOLUTION|>--- conflicted
+++ resolved
@@ -21,15 +21,9 @@
 import appSagas from './containers/App/sagas'
 import groupSagas from './containers/Group/sagas'
 import userSagas from './containers/User/sagas'
-<<<<<<< HEAD
-// import sourceSagas from './containers/Source/sagas'
-// import bizlogicSagas from './containers/Bizlogic/sagas'
-import widgetSagas from './containers/Widget/sagas'
-=======
 import sourceSagas from './containers/Source/sagas'
 import bizlogicSagas from './containers/Bizlogic/sagas'
-// import widgetSagas from './containers/Widget/sagas'
->>>>>>> 09dfcbdf
+import widgetSagas from './containers/Widget/sagas'
 // import dashboardSagas from './containers/Dashboard/sagas'
 // import scheduleSages from './containers/Schedule/sagas'
 // import displaySagas from './containers/Display/sagas'
@@ -38,15 +32,9 @@
   ...appSagas,
   ...groupSagas,
   ...userSagas,
-<<<<<<< HEAD
-  // ...sourceSagas,
-  // ...bizlogicSagas,
-  ...widgetSagas,
-=======
   ...sourceSagas,
-  ...bizlogicSagas
-  // ...widgetSagas,
->>>>>>> 09dfcbdf
+  ...bizlogicSagas,
+  ...widgetSagas
   // ...dashboardSagas,
   // ...scheduleSages
 ]