--- conflicted
+++ resolved
@@ -29,17 +29,13 @@
 // import displaySagas from './containers/Display/sagas'
 
 export default [
-  ...appSagas,
+  ...appSagas
   // ...groupSagas,
   // ...userSagas,
   // ...sourceSagas,
   // ...bizlogicSagas,
   // ...widgetSagas,
-<<<<<<< HEAD
-  ...dashboardSagas
-=======
   // ...dashboardSagas,
->>>>>>> 6492463a
   // ...scheduleSagas,
   // ...displaySagas
 ]