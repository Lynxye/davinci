/*
 * <<
 * Davinci
 * ==
 * Copyright (C) 2016 - 2017 EDP
 * ==
 * Licensed under the Apache License, Version 2.0 (the "License");
 * you may not use this file except in compliance with the License.
 * You may obtain a copy of the License at
 *
 *      http://www.apache.org/licenses/LICENSE-2.0
 *
 * Unless required by applicable law or agreed to in writing, software
 * distributed under the License is distributed on an "AS IS" BASIS,
 * WITHOUT WARRANTIES OR CONDITIONS OF ANY KIND, either express or implied.
 * See the License for the specific language governing permissions and
 * limitations under the License.
 * >>
 */

/**
 * Combine all reducers in this file and export the combined reducers.
 * If we were to do this in store.js, reducers wouldn't be hot reloadable.
 */

import { fromJS } from 'immutable'
import { Reducer, ReducersMapObject } from 'redux'
import { combineReducers } from 'redux-immutable'
import { LOCATION_CHANGE } from 'react-router-redux'

import globalReducer from './containers/App/reducer'
import languageProviderReducer from './containers/LanguageProvider/reducer'
import reportReducer from './containers/Report/reducer'
import groupReducer from './containers/Group/reducer'
import userReducer from './containers/User/reducer'
<<<<<<< HEAD
// import sourceReducer from './containers/Source/reducer'
// import bizlogicReducer from './containers/Bizlogic/reducer'
import widgetReducer from './containers/Widget/reducer'
=======
import sourceReducer from './containers/Source/reducer'
import bizlogicReducer from './containers/Bizlogic/reducer'
// import widgetReducer from './containers/Widget/reducer'
>>>>>>> 09dfcbdf
// import dashboardReducer from './containers/Dashboard/reducer'
// import scheduleReducer from './containers/Schedule/reducer'

// import displayReducer from './containers/Display/reducer'

/*
 * routeReducer
 *
 * The reducer merges route location changes into our immutable state.
 * The change is necessitated by moving to react-router-redux@4
 *
 */

// Initial routing state
const routeInitialState = fromJS({
  locationBeforeTransitions: null
})

/**
 * Merge route into the global application state
 */
function routeReducer (state = routeInitialState, action) {
  switch (action.type) {
    /* istanbul ignore next */
    case LOCATION_CHANGE:
      return state.merge({
        locationBeforeTransitions: action.payload
      })
    default:
      return state
  }
}

/**
 * Creates the main reducer with the asynchronously loaded ones
 */
export default function createReducer (asyncReducers: ReducersMapObject = {}): Reducer<any> {
  return combineReducers({
    route: routeReducer,
    global: globalReducer,
    language: languageProviderReducer,
    report: reportReducer,
    group: groupReducer,
    user: userReducer,
<<<<<<< HEAD
    // source: sourceReducer,
    // bizlogic: bizlogicReducer,
    widget: widgetReducer,
=======
    source: sourceReducer,
    bizlogic: bizlogicReducer,
    // widget: widgetReducer,
>>>>>>> 09dfcbdf
    // dashboard: dashboardReducer,
    // schedule: scheduleReducer,
    // display: displayReducer,
    ...asyncReducers
  })
}<|MERGE_RESOLUTION|>--- conflicted
+++ resolved
@@ -33,15 +33,9 @@
 import reportReducer from './containers/Report/reducer'
 import groupReducer from './containers/Group/reducer'
 import userReducer from './containers/User/reducer'
-<<<<<<< HEAD
-// import sourceReducer from './containers/Source/reducer'
-// import bizlogicReducer from './containers/Bizlogic/reducer'
-import widgetReducer from './containers/Widget/reducer'
-=======
 import sourceReducer from './containers/Source/reducer'
 import bizlogicReducer from './containers/Bizlogic/reducer'
-// import widgetReducer from './containers/Widget/reducer'
->>>>>>> 09dfcbdf
+import widgetReducer from './containers/Widget/reducer'
 // import dashboardReducer from './containers/Dashboard/reducer'
 // import scheduleReducer from './containers/Schedule/reducer'
 
@@ -86,15 +80,9 @@
     report: reportReducer,
     group: groupReducer,
     user: userReducer,
-<<<<<<< HEAD
-    // source: sourceReducer,
-    // bizlogic: bizlogicReducer,
-    widget: widgetReducer,
-=======
     source: sourceReducer,
     bizlogic: bizlogicReducer,
-    // widget: widgetReducer,
->>>>>>> 09dfcbdf
+    widget: widgetReducer,
     // dashboard: dashboardReducer,
     // schedule: scheduleReducer,
     // display: displayReducer,
