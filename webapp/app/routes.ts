--- conflicted
+++ resolved
@@ -36,9 +36,7 @@
 import Main from './containers/Main'
 import Schedule from './containers/Schedule'
 import Display from './containers/Display'
-<<<<<<< HEAD
 import Editor from './containers/Display/Editor'
-=======
 import Account from './containers/Account'
 import Projects from './containers/Projects'
 import Profile from './containers/Profile'
@@ -48,7 +46,6 @@
 import Teams from './containers/Teams/index'
 import Team from './containers/Teams/Team'
 import {replace} from 'react-router-redux'
->>>>>>> 2bb80619
 
 const errorLoading = (err) => {
   console.error('Dynamic page loading failed', err) // eslint-disable-line no-console
@@ -290,16 +287,6 @@
           ]
         },
         {
-<<<<<<< HEAD
-          path: '/displays',
-          name: 'displays',
-          component: Display
-        },
-        {
-          path: '/display/:displayId',
-          name: 'display',
-          component: Editor
-=======
           path: '/account',
           name: 'account',
           indexRoute: {
@@ -340,7 +327,16 @@
               component: Team
             }
           ]
->>>>>>> 2bb80619
+        },
+        {
+          path: '/displays',
+          name: 'displays',
+          component: Display
+        },
+        {
+          path: '/display/:displayId',
+          name: 'display',
+          component: Editor
         }
       ]
     },
