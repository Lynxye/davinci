--- conflicted
+++ resolved
@@ -295,33 +295,17 @@
 
 export function* getDataFromItem (action) {
   const { payload } = action
-<<<<<<< HEAD
-  try {
-    const { itemId, viewId, groups, aggregators, sql, cache, expired } = payload
-    const { filters, params } = sql
-=======
   const {renderType, itemId, viewId, params: parameters } = payload
   const { filters, linkageFilters, globalFilters, params, linkageParams, globalParams, ...rest } = parameters
->>>>>>> c7df787c
 
   try {
     const data = yield call(request, {
       method: 'post',
       url: `${api.bizlogic}/${viewId}/getdata`,
       data: {
-<<<<<<< HEAD
-        groups,
-        aggregators,
-        filters,
-        params,
-        orders: [],
-        cache,
-        expired
-=======
         ...rest,
         filters: filters.concat(linkageFilters).concat(globalFilters),
         params: params.concat(linkageParams).concat(globalParams)
->>>>>>> c7df787c
       }
     })
     yield put(dataFromItemLoaded(renderType, itemId, data.payload))
