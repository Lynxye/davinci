/*
 * <<
 * Davinci
 * ==
 * Copyright (C) 2016 - 2017 EDP
 * ==
 * Licensed under the Apache License, Version 2.0 (the "License");
 * you may not use this file except in compliance with the License.
 * You may obtain a copy of the License at
 *
 *      http://www.apache.org/licenses/LICENSE-2.0
 *
 * Unless required by applicable law or agreed to in writing, software
 * distributed under the License is distributed on an "AS IS" BASIS,
 * WITHOUT WARRANTIES OR CONDITIONS OF ANY KIND, either express or implied.
 * See the License for the specific language governing permissions and
 * limitations under the License.
 * >>
 */

import { takeLatest, takeEvery } from 'redux-saga'
import { call, put } from 'redux-saga/effects'
import {
  LOAD_BIZLOGICS,
  ADD_BIZLOGIC,
  DELETE_BIZLOGIC,
  EDIT_BIZLOGIC,
  LOAD_CASCADESOURCE_FROM_ITEM,
  LOAD_CASCADESOURCE_FROM_DASHBOARD,
  LOAD_BIZDATA_SCHEMA,
  LOAD_SCHEMA,
  EXECUTE_SQL,
  LOAD_DATA,
  LOAD_DISTINCT_VALUE,
  LOAD_DATA_FROM_ITEM,
  LOAD_VIEW_TEAM
} from './constants'
import {
  bizlogicsLoaded,
  loadBizlogicsFail,
  bizlogicAdded,
  addBizlogicFail,
  bizlogicDeleted,
  deleteBizlogicFail,
  bizlogicEdited,
  editBizlogicFail,
  cascadeSourceFromItemLoaded,
  loadCascadeSourceFromItemFail,
  cascadeSourceFromDashboardLoaded,
  loadCascadeSourceFromDashboardFail,
  bizdataSchemaLoaded,
  loadBizdataSchemaFail,
  schemaLoaded,
  loadSchemaFail,
  sqlExecuted,
  executeSqlFail,
  dataLoaded,
  loadDataFail,
  distinctValueLoaded,
  loadDistinctValueFail,
  dataFromItemLoaded,
  loadDataFromItemFail,
  viewTeamLoaded,
  loadViewTeamFail
} from './actions'

import request from '../../utils/request'
import api from '../../utils/api'
import { readListAdapter } from '../../utils/asyncAdapter'
import resultsetConverter from '../../utils/resultsetConverter'
import { errorHandler } from '../../utils/util'

declare interface IObjectConstructor {
  assign (...objects: object[]): object
}

export function* getBizlogics (action) {
  const { payload } = action
  try {
    const asyncData = yield call(request, `${api.bizlogic}?projectId=${payload.projectId}`)
    const bizlogics = readListAdapter(asyncData)
    yield put(bizlogicsLoaded(bizlogics))
    if (payload.resolve) {
      payload.resolve(bizlogics)
    }
  } catch (err) {
    yield put(loadBizlogicsFail())
    errorHandler(err)
  }
}

export function* addBizlogic (action) {
  const { payload } = action
  try {
    const asyncData = yield call(request, {
      method: 'post',
      url: api.bizlogic,
      data: payload.bizlogic
    })
    yield put(bizlogicAdded(asyncData.payload))
    payload.resolve()
  } catch (err) {
    yield put(addBizlogicFail())
    errorHandler(err)
  }
}

export function* deleteBizlogic (action) {
  const { payload } = action
  try {
    const result = yield call(request, {
      method: 'delete',
      url: `${api.bizlogic}/${payload.id}`
    })
    yield put(bizlogicDeleted(payload.id))
  } catch (err) {
    yield put(deleteBizlogicFail())
    errorHandler(err)
  }
}

export function* editBizlogic (action) {
  const { payload } = action
  const { config, description, id, model, name, source, sql } = payload.bizlogic
  try {
    yield call(request, {
      method: 'put',
      url: `${api.bizlogic}/${id}`,
      data: {
        config,
        description,
        id,
        model,
        name,
        sourceId: source.id,
        sql
      }
    })
    yield put(bizlogicEdited(payload.bizlogic))
    payload.resolve()
  } catch (err) {
    yield put(editBizlogicFail())
    errorHandler(err)
  }
}

export function* getCascadeSourceFromItem (action) {
  const  { payload } = action
  try {
    const { itemId, controlId, id, sql, column, parents } = payload
    const { adHoc, filters, linkageFilters, globalFilters, params, linkageParams, globalParams } = sql
    const data = (Object as IObjectConstructor).assign({
      adHoc,
      manualFilters: [filters, linkageFilters, globalFilters]
        .filter((f) => !!f)
        .join(' and '),
      params: [].concat(params).concat(linkageParams).concat(globalParams),
      childFieldName: column
    }, parents && { parents })

    const asyncData = yield call(request, {
      method: 'post',
      url: `${api.bizlogic}/${id}/distinct_value`,
      data
    })
    const values = resultsetConverter(readListAdapter(asyncData)).dataSource
    yield put(cascadeSourceFromItemLoaded(itemId, controlId, column, values))
  } catch (err) {
    yield put(loadCascadeSourceFromItemFail(err))
  }
}

export function* getCascadeSourceFromDashboard (action) {
  const { payload } = action
  try {
    const { controlId, id, column, parents } = payload

    const data = (Object as IObjectConstructor).assign({
      adHoc: '',
      manualFilters: '',
      params: [],
      childFieldName: column
    }, parents && { parents })

    const asyncData = yield call(request, {
      method: 'post',
      url: `${api.bizlogic}/${id}/distinct_value`,
      data
    })
    const values = resultsetConverter(readListAdapter(asyncData)).dataSource
    yield put(cascadeSourceFromDashboardLoaded(controlId, column, values))
  } catch (err) {
    yield put(loadCascadeSourceFromDashboardFail(err))
  }
}

export function* getBizdataSchema (action) {
  const { payload } = action
  try {
    const { id, resolve } = payload

    const asyncData = yield call(request, {
      method: 'post',
      url: `${api.bizlogic}/${id}/resultset?limit=1`,
      data: {}
    })
    const bizdatas = resultsetConverter(readListAdapter(asyncData))
    yield put(bizdataSchemaLoaded(bizdatas.keys))
    resolve(bizdatas.keys)
  } catch (err) {
    yield put(loadBizdataSchemaFail(err))
  }
}

export function* getSchema (action) {
  const { payload } = action
  try {
    const asyncData = yield call(request, `${api.bizlogic}/database?sourceId=${payload.sourceId}`)
    const schema = readListAdapter(asyncData)
    yield put(schemaLoaded(schema))
    payload.resolve(schema)
  } catch (err) {
    yield put(loadSchemaFail())
    errorHandler(err)
  }
}

export function* executeSql (action) {
  const { payload } = action
  try {
    const asyncData = yield call(request, {
      method: 'post',
      url: `${api.bizlogic}/executesql`,
      data: {
        sql: payload.sql,
        sourceId: payload.sourceId
      }
    })
    const result = asyncData && asyncData.header
    yield put(sqlExecuted(result))
    if (payload.resolve) {
      payload.resolve(asyncData.payload)
    }
  } catch (err) {
    yield put(executeSqlFail(err))
  }
}

export function* getData (action) {
  const { payload } = action
  try {
    const { id, params, resolve } = payload

    const data = yield call(request, {
      method: 'post',
      url: `${api.bizlogic}/${id}/getdata`,
      data: params
    })
    yield put(dataLoaded())
    resolve(data.payload)
  } catch (err) {
    yield put(loadDataFail(err))
  }
}

export function* getDistinctValue (action) {
  const { payload } = action
  try {
    const { viewId, fieldName, filters, resolve } = payload
    const asyncData = yield call(request, {
      method: 'post',
      url: `${api.bizlogic}/${viewId}/getdistinctvalue`,
      data: {
        column: fieldName,
        parents: filters
          ? Object.entries(filters).map(([column, value]) => ({ column, value }))
          : []
      }
    })
    yield put(distinctValueLoaded(asyncData.payload, fieldName))
    if (resolve) {
      resolve(readListAdapter(asyncData))
    }
  } catch (err) {
    yield put(loadDistinctValueFail(err))
  }
}

export function* getDataFromItem (action) {
  const { payload } = action
<<<<<<< HEAD
  const {renderType, itemId, viewId, params: parameters, vizType } = payload
=======
  const { renderType, itemId, viewId, params: parameters } = payload
>>>>>>> a0627f00
  const { filters, linkageFilters, globalFilters, params, linkageParams, globalParams, ...rest } = parameters

  try {
    const data = yield call(request, {
      method: 'post',
      url: `${api.bizlogic}/${viewId}/getdata`,
      data: {
        ...rest,
        filters: filters.concat(linkageFilters).concat(globalFilters),
        params: params.concat(linkageParams).concat(globalParams)
      }
    })
    yield put(dataFromItemLoaded(renderType, itemId, data.payload, vizType))
  } catch (err) {
    yield put(loadDataFromItemFail(itemId, vizType))
  }
}

export function* getViewTeams (action) {
  const { payload } = action
  try {
    const project = yield call(request, `${api.projects}/${payload.projectId}`)
    const currentProject = readListAdapter(project)
    const organization = yield call(request, `${api.organizations}/${currentProject.orgId}/teams`)
    const orgTeam = readListAdapter(organization)
    yield put(viewTeamLoaded(orgTeam))
  } catch (err) {
    yield put(loadViewTeamFail(err))
  }
}

export default function* rootBizlogicSaga (): IterableIterator<any> {
  yield [
    takeLatest(LOAD_BIZLOGICS, getBizlogics),
    takeEvery(ADD_BIZLOGIC, addBizlogic),
    takeEvery(DELETE_BIZLOGIC, deleteBizlogic),
    takeEvery(EDIT_BIZLOGIC, editBizlogic),
    takeEvery(LOAD_CASCADESOURCE_FROM_ITEM, getCascadeSourceFromItem),
    takeEvery(LOAD_CASCADESOURCE_FROM_DASHBOARD, getCascadeSourceFromDashboard),
    takeEvery(LOAD_BIZDATA_SCHEMA, getBizdataSchema),
    takeLatest(LOAD_SCHEMA, getSchema),
    takeLatest(EXECUTE_SQL, executeSql),
    takeEvery(LOAD_DATA, getData),
    takeEvery(LOAD_DISTINCT_VALUE, getDistinctValue),
    takeEvery(LOAD_DATA_FROM_ITEM, getDataFromItem),
    takeLatest(LOAD_VIEW_TEAM, getViewTeams)
  ]
}<|MERGE_RESOLUTION|>--- conflicted
+++ resolved
@@ -288,11 +288,7 @@
 
 export function* getDataFromItem (action) {
   const { payload } = action
-<<<<<<< HEAD
-  const {renderType, itemId, viewId, params: parameters, vizType } = payload
-=======
-  const { renderType, itemId, viewId, params: parameters } = payload
->>>>>>> a0627f00
+  const { renderType, itemId, viewId, params: parameters, vizType } = payload
   const { filters, linkageFilters, globalFilters, params, linkageParams, globalParams, ...rest } = parameters
 
   try {
