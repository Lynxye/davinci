/*
 * <<
 * Davinci
 * ==
 * Copyright (C) 2016 - 2017 EDP
 * ==
 * Licensed under the Apache License, Version 2.0 (the "License");
 * you may not use this file except in compliance with the License.
 * You may obtain a copy of the License at
 *
 *      http://www.apache.org/licenses/LICENSE-2.0
 *
 * Unless required by applicable law or agreed to in writing, software
 * distributed under the License is distributed on an "AS IS" BASIS,
 * WITHOUT WARRANTIES OR CONDITIONS OF ANY KIND, either express or implied.
 * See the License for the specific language governing permissions and
 * limitations under the License.
 * >>
 */

import { takeLatest, throttle } from 'redux-saga'
import { call, put } from 'redux-saga/effects'

const message = require('antd/lib/message')
import { LOGIN, GET_LOGIN_USER, CHECK_NAME, ACTIVE, UPDATE_PROFILE, CHANGE_USER_PASSWORD, PROJECTS_CHECK_NAME } from './constants'
import {
  logged,
  loginError,
  getLoginUserError,
  activeSuccess,
  activeError,
  updateProfileSuccess,
  updateProfileError,
  userPasswordChanged,
  changeUserPasswordFail
} from './actions'

import request from '../../utils/request'
import api from '../../utils/api'
import { readListAdapter, readObjectAdapter } from '../../utils/asyncAdapter'
<<<<<<< HEAD
import axios from 'axios' // FIXME
=======
import {} from '../User/actions'
>>>>>>> b8b894d9

export function* login (action): IterableIterator<any> {
  const { username, password, resolve } = action.payload

  try {
    const asyncData = yield call(request, {
      method: 'post',
      url: api.login,
      data: {
        username,
        password
      }
    })

    switch (asyncData.header.code) {
      case 400:
        message.error('密码错误')
        yield put(loginError())
        return null
      case 404:
        message.error('用户不存在')
        yield put(loginError())
        return null
      default:
        const loginUser = readListAdapter(asyncData)
        yield put(logged(loginUser))
        localStorage.setItem('loginUser', JSON.stringify(loginUser))
        resolve()
        return loginUser
    }
  } catch (err) {
    yield put(loginError())
    message.error('登录失败')
  }
}


export function* activeUser (action): IterableIterator<any> {
  const {token, resolve} = action.payload
  try {
    const asyncData = yield call(request, {
      method: 'post',
      url: `${api.signup}/active/${token}`
    })
    switch (asyncData.header.code) {
      case 200:
        const loginUser = readListAdapter(asyncData)
        yield put(activeSuccess(loginUser))
        localStorage.setItem('loginUser', JSON.stringify(loginUser))
        resolve()
        return loginUser
      default:
        yield put(activeError())
        message.error(asyncData.header.msg)
        return null
    }
  } catch (err) {
    yield put(activeError())
    message.error('认证失败')
  }
}

export function* getLoginUser (action): IterableIterator<any> {
  try {
    const asyncData = yield call(request, `${api.user}/token`)
    const loginUser = readObjectAdapter(asyncData)
    yield put(logged(loginUser))
    localStorage.setItem('loginUser', JSON.stringify(loginUser))
    action.payload.resolve()
  } catch (err) {
    yield put(getLoginUserError())
    message.error('获取登录用户失败')
  }
}

<<<<<<< HEAD
export function* getLoginUserWatcher (): IterableIterator<any> {
  yield takeLatest(GET_LOGIN_USER, getLoginUser)
}

// FIX ME
function* getToken () {
  const response = yield call(axios, `/api/v3/login`, {
    method: 'post',
    data: {
      username: 'Fangkun',
      password: 'qwerty'
    }
  })
  const token = response.data.header.token
  localStorage.setItem('TEMP_TOKEN', token)
  return token
}

=======
>>>>>>> b8b894d9
export function* checkName (action): IterableIterator<any> {
  // FIXME
  const token = (yield getToken())

  const { id, name, type, params, resolve, reject } = action.payload
  try {
    const asyncData = yield call(request, `${api.checkName}/${type}`, {
      headers: {
        Authorization: `Bearer ${token}`
      }
      method: 'get',
      params: {
        ...params,
        id,
        name
      }
    })
    const msg = asyncData && asyncData.header && asyncData.header.msg ? asyncData.header.msg : ''
    const code = asyncData && asyncData.header && asyncData.header.code ? asyncData.header.code : ''
    if (code && code === 400) {
      reject(msg)
    }
    if (code && code === 200) {
      resolve(msg)
    }
  } catch (err) {
    console.log(err)
  }
}

export function* checkNameUnique (action): IterableIterator<any> {
  const { pathname, data, resolve, reject } = action.payload
  try {
    const asyncData = yield call(request, {
      method: 'get',
      url: `${api.checkNameUnique}/${pathname}`,
      params: data
    })
    const msg = asyncData && asyncData.header && asyncData.header.msg ? asyncData.header.msg : ''
    const code = asyncData && asyncData.header && asyncData.header.code ? asyncData.header.code : ''
    if (code && code === 400) {
      reject(msg)
    }
    if (code && code === 200) {
      resolve(msg)
    }
  } catch (err) {
    console.log(err)
  }
}

export function* updateProfile (action): IterableIterator<any> {
  const {  id, name, description, department, resolve } = action.payload

  try {
    const asyncData = yield call(request, {
      method: 'post',
      url: `${api.signup}/${id}`,
      data: {
        name,
        description,
        department
      }
    })
    console.log(asyncData)
    // switch (asyncData.header.code) {
    //   case 400:
    //     message.error('密码错误')
    //     yield put(updateProfileError())
    //     return null
    //   case 404:
    //     message.error('用户不存在')
    //     yield put(updateProfileError())
    //     return null
    //   default:
    //     const loginUser = readListAdapter(asyncData)
    //     yield put(updateProfileSuccess(loginUser))
    //     resolve()
    //     return loginUser
    // }
  } catch (err) {
    yield put(updateProfileError())
    message.error('登录失败')
  }
}

export function* changeUserPassword ({ payload }) {
  try {
    const result = yield call(request, {
      method: 'post',
      url: `${api.changepwd}/users`,
      data: payload.info
    })

    if (result.header.code === 400) {
      payload.reject(result.header.msg)
    }
    if (result.header.code === 200) {
      yield put(userPasswordChanged(payload.info))
      payload.resolve()
    }
  } catch (err) {
    yield put(changeUserPasswordFail())
    message.error('修改失败')
  }
}

export function* projectsCheckName (action): IterableIterator<any> {
  const { projectId, id, name, type, resolve, reject } = action.payload
  try {
    const asyncData = yield call(request, {
      method: 'get',
      url: id === ''
        ? `${api.projectsCheckName}/${type}?name=${name}&projectId=${projectId}`
        : `${api.projectsCheckName}/${type}?name=${name}&id=${id}&projectId=${projectId}`
    })
    const code = asyncData.header.code
    const msg = asyncData.header.msg
    if (code && code === 400) {
      reject(msg)
    }
    if (code && code === 200) {
      resolve(msg)
    }
  } catch (err) {
    reject(err)
  }
}

export default function* rootGroupSaga (): IterableIterator<any> {
  yield [
    throttle(1000, CHECK_NAME, checkName as any),
    throttle(1000, CHECK_NAME, checkNameUnique as any),
    throttle(1000, PROJECTS_CHECK_NAME, projectsCheckName as any),
    takeLatest(GET_LOGIN_USER, getLoginUser as any),
    takeLatest(ACTIVE, activeUser as any),
    takeLatest(LOGIN, login as any),
    takeLatest(UPDATE_PROFILE, updateProfile as any),
    takeLatest(CHANGE_USER_PASSWORD, changeUserPassword as any)
  ]
}
<|MERGE_RESOLUTION|>--- conflicted
+++ resolved
@@ -38,11 +38,7 @@
 import request from '../../utils/request'
 import api from '../../utils/api'
 import { readListAdapter, readObjectAdapter } from '../../utils/asyncAdapter'
-<<<<<<< HEAD
 import axios from 'axios' // FIXME
-=======
-import {} from '../User/actions'
->>>>>>> b8b894d9
 
 export function* login (action): IterableIterator<any> {
   const { username, password, resolve } = action.payload
@@ -118,7 +114,6 @@
   }
 }
 
-<<<<<<< HEAD
 export function* getLoginUserWatcher (): IterableIterator<any> {
   yield takeLatest(GET_LOGIN_USER, getLoginUser)
 }
@@ -137,8 +132,6 @@
   return token
 }
 
-=======
->>>>>>> b8b894d9
 export function* checkName (action): IterableIterator<any> {
   // FIXME
   const token = (yield getToken())
@@ -148,7 +141,7 @@
     const asyncData = yield call(request, `${api.checkName}/${type}`, {
       headers: {
         Authorization: `Bearer ${token}`
-      }
+      },
       method: 'get',
       params: {
         ...params,
