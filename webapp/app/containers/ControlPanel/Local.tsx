--- conflicted
+++ resolved
@@ -20,11 +20,7 @@
 
 import React, { PureComponent } from 'react'
 import { connect } from 'react-redux'
-<<<<<<< HEAD
-import ControlPanelComponent from 'app/components/Filters/FilterPanel'
-=======
 import ControlPanelComponent from 'app/components/Control/Panel'
->>>>>>> 03ac32b2
 import ControlActions from './actions'
 const { setLocalControlPanelFormValues } = ControlActions
 import {
@@ -34,11 +30,11 @@
 import {
   GlobalControlQueryMode,
   OnGetControlOptions
-} from 'app/components/Filters/types'
+} from 'app/components/Control/types'
 import {
   ControlPanelTypes,
   ControlPanelLayoutTypes
-} from 'app/components/Filters/constants'
+} from 'app/components/Control/constants'
 import { IWidgetFormed } from 'app/containers/Widget/types'
 
 interface ILocalControlPanelBaseProps {
