/*
 * <<
 * Davinci
 * ==
 * Copyright (C) 2016 - 2017 EDP
 * ==
 * Licensed under the Apache License, Version 2.0 (the "License");
 * you may not use this file except in compliance with the License.
 * You may obtain a copy of the License at
 *
 *      http://www.apache.org/licenses/LICENSE-2.0
 *
 * Unless required by applicable law or agreed to in writing, software
 * distributed under the License is distributed on an "AS IS" BASIS,
 * WITHOUT WARRANTIES OR CONDITIONS OF ANY KIND, either express or implied.
 * See the License for the specific language governing permissions and
 * limitations under the License.
 * >>
 */

import { IChartInfo } from '../../../../containers/Widget/components/Widget'

import table from './table'
import line from './line'
import bar from './bar'
import scatter from './scatter'
import pie from './pie'
import funnel from './funnel'
<<<<<<< HEAD
import radar from './radar'
import sankey from './sankey'
import parallel from './parallel'
=======
import map from './map'
import wordCloud from './wordCloud'
import waterfall from './waterfall'
>>>>>>> 34fecdf6

const widgetlibs: IChartInfo[] = [
  table,
  line,
  bar,
  scatter,
  pie,
  funnel,
<<<<<<< HEAD
  radar,
  sankey,
  parallel
=======
  map,
  wordCloud,
  waterfall
>>>>>>> 34fecdf6
]

export default widgetlibs<|MERGE_RESOLUTION|>--- conflicted
+++ resolved
@@ -26,15 +26,12 @@
 import scatter from './scatter'
 import pie from './pie'
 import funnel from './funnel'
-<<<<<<< HEAD
 import radar from './radar'
 import sankey from './sankey'
 import parallel from './parallel'
-=======
 import map from './map'
 import wordCloud from './wordCloud'
 import waterfall from './waterfall'
->>>>>>> 34fecdf6
 
 const widgetlibs: IChartInfo[] = [
   table,
@@ -43,15 +40,12 @@
   scatter,
   pie,
   funnel,
-<<<<<<< HEAD
   radar,
   sankey,
-  parallel
-=======
+  parallel,
   map,
   wordCloud,
   waterfall
->>>>>>> 34fecdf6
 ]
 
 export default widgetlibs