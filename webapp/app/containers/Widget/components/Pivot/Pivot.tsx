import * as React from 'react'
import { findDOMNode } from 'react-dom'
import {
  naturalSort,
  decodeMetricName,
  getPivotContentTextWidth,
  getTableBodyWidth,
  getTableBodyHeight,
  getChartElementSize,
  shouldTableBodyCollapsed,
  getChartUnitMetricWidth,
  getChartUnitMetricHeight,
  getAxisInterval,
  getTextWidth,
  getSizeRate,
  getAggregatorLocale
} from '../util'
import {
  PIVOT_LINE_HEIGHT,
  PIVOT_CHART_SPLIT_SIZE,
  PIVOT_LEGEND_ITEM_PADDING,
  PIVOT_LEGEND_PADDING,
  PIVOT_DEFAULT_SCATTER_SIZE,
  DEFAULT_SPLITER
} from '../../../../globalConstants'
import Corner from './Corner'
import RowTitle from './RowTitle'
import RowHeader from './RowHeader'
import RowFooter from './RowFooter'
import ColumnTitle from './ColumnTitle'
import ColumnHeader from './ColumnHeader'
import TableBody from './TableBody'
import ColumnFooter from './ColumnFooter'
import Legend from './Legend'
import { RenderType, IWidgetProps } from '../Widget'
import PivotTypes from '../../config/pivot/PivotTypes'

const styles = require('./Pivot.less')

export interface IDrawingData {
  elementSize: number
  unitMetricWidth: number
  unitMetricHeight: number
  tableBodyCollapsed: boolean
  multiCoordinate: boolean
  sizeRate: {[key: string]: number}
}

export interface IMetricAxisConfig {
  [key: string]: {
    [key: string]: {
      min: number
      max: number
      interval: number
    }
  }
}

export interface ILegend {
  [key: string]: string[]
}

export interface IPivotProps extends IWidgetProps {
  width: number
  height: number
}

interface IPivotStates {
  legendSelected: ILegend
  renderType: RenderType
}

export class Pivot extends React.PureComponent<IPivotProps, IPivotStates> {
  constructor (props) {
    super(props)
    this.state = {
      legendSelected: {},
      renderType: 'rerender'
    }
  }

  private tableBodyWidth = 0
  private tableBodyHeight = 0
  private rowKeys = []
  private colKeys = []
  private rowTree: {
    [key: string]: {
      width?: number
      height?: number
      records: any[]
    }
  } = {}
  private colTree: {
    [key: string]: {
      width?: number
      height?: number
      records: any[]
    }
  } = {}
  private tree: {
    [key: string]: {
      [key: string]: any[]
    }
  } = {}

  private rowHeaderWidths = []
  private drawingData: IDrawingData = {
    elementSize: 0,
    unitMetricWidth: 0,
    unitMetricHeight: 0,
    tableBodyCollapsed: false,
    multiCoordinate: false,
    sizeRate: {}
  }
  private groupedData: {
    [key: string]: {
      yAxisMin: number,
      yAxisMax: number,
      scatterXAxisMin: number,
      scatterXAxisMax: number,
      sizeMin: number,
      sizeMax: number
    }
  } = {}
  private metricAxisConfig: IMetricAxisConfig = void 0

  public rowHeader: HTMLElement = null
  public columnHeader: HTMLElement = null
  public tableBody: HTMLElement = null
  public columnFooter: HTMLElement = null

  public componentWillReceiveProps (nextProps) {
    const { renderType, color } = nextProps
    const { legendSelected } = this.state
    this.setState({
      renderType,
      legendSelected: (color && !color.items.length && Object.keys(legendSelected).length)
        ? {}
        : legendSelected
    })
  }

  public componentWillUpdate (nextProps: IPivotProps) {
    const { renderType } = nextProps
    if (renderType !== 'refresh') {
      this.rowKeys = []
      this.colKeys = []
      this.rowTree = {}
      this.colTree = {}
      this.tree = {}
      this.drawingData = {
        elementSize: 0,
        unitMetricWidth: 0,
        unitMetricHeight: 0,
        tableBodyCollapsed: false,
        multiCoordinate: false,
        sizeRate: {}
      }
      this.groupedData = {}
      this.metricAxisConfig = void 0
      this.getRenderData(nextProps)
      this.rowHeader.scrollTop = 0
      this.columnHeader.scrollLeft = 0
      this.tableBody.scrollTop = this.tableBody.scrollLeft = 0
    }
  }

  public componentWillUnmount () {
    this.rowKeys = []
    this.colKeys = []
    this.rowHeaderWidths = []
    this.rowTree = {}
    this.colTree = {}
    this.tree = {}
    this.drawingData = {
      elementSize: 0,
      unitMetricWidth: 0,
      unitMetricHeight: 0,
      tableBodyCollapsed: false,
      multiCoordinate: false,
      sizeRate: {}
    }
    this.groupedData = {}
    this.metricAxisConfig = void 0
  }

  private getRenderData = (props) => {
    const { width, height, cols, rows, metrics, data, xAxis, dimetionAxis } = props

    this.rowHeaderWidths = rows.map((r) => getPivotContentTextWidth(r, 'bold'))
    if (!cols.length && !rows.length) {
      this.tree[0] = data.slice()
    } else {
      data.forEach((record) => {
        this.getRowKeyAndColKey(props, record, !!dimetionAxis)
      })
      this.rowKeys.sort(this.sortingKeys(rows))
      this.colKeys.sort(this.sortingKeys(cols))
    }

    if (dimetionAxis) {
      this.tableBodyWidth = getTableBodyWidth(dimetionAxis, width - this.getLegendWidth(props), this.rowHeaderWidths)
      this.tableBodyHeight = getTableBodyHeight(dimetionAxis, height, cols.length)
      this.drawingData.unitMetricWidth = getChartUnitMetricWidth(this.tableBodyWidth, this.colKeys.length || 1, metrics.length)
      this.drawingData.unitMetricHeight = getChartUnitMetricHeight(this.tableBodyHeight, this.rowKeys.length || 1, metrics.length)
      this.drawingData.multiCoordinate = metrics.some((m) => m.chart.coordinate === 'polar') || xAxis && xAxis.items.length
      this.drawingData.elementSize = getChartElementSize(
        dimetionAxis,
        [this.tableBodyWidth, this.tableBodyHeight],
        [this.colKeys.length, this.rowKeys.length],
        this.drawingData.multiCoordinate
      )
      this.drawingData.tableBodyCollapsed = shouldTableBodyCollapsed(
        dimetionAxis,
        this.drawingData.elementSize,
        this.tableBodyHeight,
        this.rowKeys.length
      )

      const treeData = this.getTreeData()
      this.recordGrouping(props, treeData)
      this.metricAxisConfig = metrics.reduce((obj: IMetricAxisConfig, m) => {
        const { yAxisMin, yAxisMax, scatterXAxisMin, scatterXAxisMax, sizeMin, sizeMax } = this.groupedData[m.name]
        const yAxisSplitNumber = dimetionAxis === 'col'
          ? Math.ceil(this.drawingData.unitMetricHeight / PIVOT_CHART_SPLIT_SIZE)
          : Math.ceil(this.drawingData.unitMetricWidth / PIVOT_CHART_SPLIT_SIZE)
        const scatterXAxisSplitNumber = Math.ceil(this.drawingData.elementSize / PIVOT_CHART_SPLIT_SIZE)
        const yAxisInterval = getAxisInterval(yAxisMax, yAxisSplitNumber)
        const scatterXAxisInterval = getAxisInterval(scatterXAxisMax, scatterXAxisSplitNumber)

        this.drawingData.sizeRate[m.name] = getSizeRate(sizeMin, sizeMax)

        obj[m.name] = {
          yAxis: {
            min: yAxisMin,
            max: yAxisInterval * yAxisSplitNumber,
            interval: yAxisInterval
          },
          scatterXAxis: {
            min: scatterXAxisMin,
            max: scatterXAxisInterval * scatterXAxisSplitNumber,
            interval: scatterXAxisInterval
          }
        }
        return obj
      }, {})
    }
  }

  private getTreeData = (): any[][] => {
    if (this.colKeys.length && this.rowKeys.length) {
      return Object.values(this.tree).reduce((data: any[], row) =>
        data.concat(Object.values(row))
      , [])
    } else if (this.colKeys.length) {
      return Object.values(this.colTree).map((col: any) => col.records)
    } else if (this.rowKeys.length) {
      return Object.values(this.rowTree).map((row: any) => row.records)
    } else {
      return [this.tree[0] as any]
    }
  }

  private getRowKeyAndColKey = (props: IPivotProps, record: object, hasDimetionAxis: boolean) => {
    const { cols, rows, metrics } = props

    const rowKey = []
    const colKey = []
    let flatRowKeys
    let flatColKeys

    const metricNames = metrics.map((m) => `${m.name}${DEFAULT_SPLITER}${m.agg}`)
    if (!metricNames.length) {
      metricNames.push('无指标值')
    }

    if (~rows.findIndex((r) => r.name === '指标名称')) {
      metricNames.forEach((mn) => {
        const keyArr = []
        const [name, id, agg] = mn.split(DEFAULT_SPLITER)
        const metricTextWidth = getPivotContentTextWidth(
          `[${getAggregatorLocale(agg)}]${name}`,
          'bold'
        )
        rows.forEach((r, i) => {
          const value = r.name === '指标名称' ? mn : record[r.name]
          const textWidth = r.name === '指标名称'
            ? metricTextWidth
            : getPivotContentTextWidth(value, 'bold')
          this.rowHeaderWidths[i] = Math.max(textWidth, this.rowHeaderWidths[i] || 0)
          keyArr.push(value)
        })
        rowKey.push(keyArr)
      })
      flatRowKeys = rowKey.reduce((arr, keys) => arr.concat(keys.join(String.fromCharCode(0))), [])
    } else {
      rows.forEach((r, i) => {
        const value = record[r.name]
        const textWidth = getPivotContentTextWidth(value, 'bold')
        this.rowHeaderWidths[i] = Math.max(textWidth, this.rowHeaderWidths[i] || 0)
        rowKey.push(value)
      })
      flatRowKeys = [rowKey.join(String.fromCharCode(0))]
    }

    if (~cols.find((c) => c.name === '指标名称')) {
      metricNames.forEach((mn) => {
        const keyArr = []
        cols.forEach((c) => {
          const value = c.name === '指标名称' ? mn : record[c.name]
          keyArr.push(value)
        })
        colKey.push(keyArr)
      })
      flatColKeys = colKey.reduce((arr, keys) => arr.concat(keys.join(String.fromCharCode(0))), [])
    } else {
      cols.forEach((c) => {
        colKey.push(record[c.name])
      })
      flatColKeys = [colKey.join(String.fromCharCode(0))]
    }

    flatRowKeys.forEach((flatRowKey) => {
      flatColKeys.forEach((flatColKey) => {
        if (rowKey.length) {
          if (!this.rowTree[flatRowKey]) {
            const height = !hasDimetionAxis && { height: PIVOT_LINE_HEIGHT }
            this.rowTree[flatRowKey] = { ...height, records: [] }
            this.rowKeys.push(flatRowKey.split(String.fromCharCode(0)))
          }
          this.rowTree[flatRowKey].records.push(record)

          if (metrics.length) {
            if (!hasDimetionAxis) {
              const cellHeight = [rows, cols].some((items) => items.findIndex((item) => item.name === '指标名称') >= 0)
                ? PIVOT_LINE_HEIGHT
                : (PIVOT_LINE_HEIGHT + 1) * metrics.length - 1
              this.rowTree[flatRowKey].height = cellHeight
            }
          }
        }
        if (colKey.length) {
          if (!this.colTree[flatColKey]) {
            const width = !hasDimetionAxis && {
              width: Math.max(
                ...flatColKey.split(String.fromCharCode(0))
                  .map((c) => {
                    if (c.includes(DEFAULT_SPLITER)) {
                      const [name, id, agg] = c.split(DEFAULT_SPLITER)
                      return getPivotContentTextWidth(`[${getAggregatorLocale(agg)}]${name}`, 'bold')
                    } else {
                      return getPivotContentTextWidth(c, 'bold')
                    }
                  })
              )
            }
            const height = !hasDimetionAxis && { height: PIVOT_LINE_HEIGHT }
            this.colTree[flatColKey] = { ...width, ...height, records: [] }
            this.colKeys.push(flatColKey.split(String.fromCharCode(0)))
          }
          this.colTree[flatColKey].records.push(record)

          if (metrics.length) {
            if (!hasDimetionAxis) {
              const maxTextWidth = Math.max(...metrics.map((m) => getPivotContentTextWidth(record[`${m.agg}(${decodeMetricName(m.name)})`])))
              const cellHeight = [rows, cols].some((items) => items.findIndex((item) => item.name === '指标名称') >= 0)
                ? PIVOT_LINE_HEIGHT
                : (PIVOT_LINE_HEIGHT + 1) * metrics.length - 1
              this.colTree[flatColKey].width = Math.max(this.colTree[flatColKey].width, maxTextWidth)
              this.colTree[flatColKey].height = cellHeight
            }
          }
        }
        if (rowKey.length && colKey.length) {
          if (!this.tree[flatRowKey]) {
            this.tree[flatRowKey] = {}
          }
          if (!this.tree[flatRowKey][flatColKey]) {
            this.tree[flatRowKey][flatColKey] = []
          }
          this.tree[flatRowKey][flatColKey].push(record)
        }
      })
    })
  }

  private sortingKeys = (keys) => (a, b) => {
    for (let i = 0; i < keys.length; i += 1) {
      const comparison = naturalSort(a[i], b[i])
      if (comparison) {
        return comparison
      }
    }
    return 0
  }

  private recordGrouping = (props: IPivotProps, records: any[][]) => {
    const { cols, rows, metrics, xAxis, size, color, label } = props
    const colAndRows = [...cols, ...rows]

    metrics.forEach((metric) => {
      if (!this.groupedData[metric.name]) {
        this.groupedData[metric.name] = {
          yAxisMin: 0,
          yAxisMax: 0,
          scatterXAxisMin: 0,
          scatterXAxisMax: 0,
          sizeMin: PIVOT_DEFAULT_SCATTER_SIZE,
          sizeMax: PIVOT_DEFAULT_SCATTER_SIZE
        }
      }
      const colorConditions = color &&
        (color.items.find((item) => item.config.actOn === metric.name) ||
         color.items.find((item) => item.config.actOn === 'all'))
      const labelConditions = label && label.items
        .filter((i) => i.type === 'category' && !~colAndRows.findIndex((item) => item.name === i.name))
        .filter((i) => i.config.actOn === metric.name || i.config.actOn === 'all')
      const actingConditions = [].concat(colorConditions).concat(labelConditions).filter((i) => !!i)

      const scatterXAxisItem = xAxis && xAxis.items[0]
      const sizeItem = size && (size.items.find((i) => i.config.actOn === metric.name) || size.items.find((i) => i.config.actOn === 'all'))
      const decodedMetricName = decodeMetricName(metric.name)
      const decodedScatterXAxisItemName = scatterXAxisItem && decodeMetricName(scatterXAxisItem.name)
      const decodedSizeItemName = sizeItem && decodeMetricName(sizeItem.name)

      if (actingConditions.length && metric.chart.id !== PivotTypes.Bar) {
        this.groupedData[metric.name] = records
          .reduce(({yAxisMin, yAxisMax, scatterXAxisMin, scatterXAxisMax, sizeMin, sizeMax}, recordCollection) => {
            const groupedRecordCollection = {}
            recordCollection.forEach((record) => {
              const groupKey = actingConditions.map((con) => record[con.name]).join(',')
              if (!groupedRecordCollection[groupKey]) {
                groupedRecordCollection[groupKey] = []
              }
              groupedRecordCollection[groupKey].push(record)
            })
            const groupedSum = Object.values(groupedRecordCollection).map((collection: any[]) =>
              collection.reduce((sum, record) => {
                return {
                  yAxis: sum.yAxis + (Number(record[`${metric.agg}(${decodedMetricName})`]) || 0),
                  scatterXAxis: scatterXAxisItem ? sum.scatterXAxis + (Number(record[`${scatterXAxisItem.agg}(${decodedScatterXAxisItemName})`]) || 0) : 0,
                  size: sizeItem ? sum.size + (Number(record[`${sizeItem.agg}(${decodedSizeItemName})`]) || 0) : 0
                }
              }, { yAxis: 0, scatterXAxis: 0, size: 0 }))
            const groupedYAxis = groupedSum.map((gs) => gs.yAxis)
            const groupedScatterXAxis = groupedSum.map((gs) => gs.scatterXAxis)
            const groupedSize = groupedSum.map((gs) => gs.size)
            return {
              yAxisMin: Math.min(yAxisMin, ...groupedYAxis, 0),
              yAxisMax: Math.max(yAxisMax, ...groupedYAxis),
              scatterXAxisMin: Math.min(scatterXAxisMin, ...groupedScatterXAxis, 0),
              scatterXAxisMax: Math.max(scatterXAxisMax, ...groupedScatterXAxis),
              sizeMin: Math.min(sizeMin, ...groupedSize),
              sizeMax: Math.max(sizeMax, ...groupedSize)
            }
          }, {
            yAxisMin: 0,
            yAxisMax: 0,
            scatterXAxisMin: 0,
            scatterXAxisMax: 0,
            sizeMin: PIVOT_DEFAULT_SCATTER_SIZE,
            sizeMax: PIVOT_DEFAULT_SCATTER_SIZE
          })
      } else {
        this.groupedData[metric.name] = records
          .reduce(({yAxisMin, yAxisMax, scatterXAxisMin, scatterXAxisMax, sizeMin, sizeMax}, recordCollection) => {
            const sum = recordCollection.reduce((s, record) => {
              return {
                yAxis: s.yAxis + (Number(record[`${metric.agg}(${decodedMetricName})`]) || 0),
                scatterXAxis: scatterXAxisItem ? s.scatterXAxis + (Number(record[`${scatterXAxisItem.agg}(${decodedScatterXAxisItemName})`]) || 0) : 0,
                size: sizeItem ? s.size + (Number(record[`${sizeItem.agg}(${decodedSizeItemName})`]) || 0) : 0
              }
            }, { yAxis: 0, scatterXAxis: 0, size: 0 })
            return {
              yAxisMin: Math.min(yAxisMin, sum.yAxis, 0),
              yAxisMax: Math.max(yAxisMax, sum.yAxis),
              scatterXAxisMin: Math.min(scatterXAxisMin, sum.scatterXAxis, 0),
              scatterXAxisMax: Math.max(scatterXAxisMax, sum.scatterXAxis),
              sizeMin: Math.min(sizeMin, sum.size),
              sizeMax: Math.max(sizeMax, sum.size)
            }
          }, {
            yAxisMin: 0,
            yAxisMax: 0,
            scatterXAxisMin: 0,
            scatterXAxisMax: 0,
            sizeMin: PIVOT_DEFAULT_SCATTER_SIZE,
            sizeMax: PIVOT_DEFAULT_SCATTER_SIZE
          })
      }
    })
  }

  private legendSelect = (name, key) => {
    const { legendSelected } = this.state
    if (!legendSelected[name]) {
      legendSelected[name] = []
    }
    legendSelected[name] = legendSelected[name].includes(key)
      ? legendSelected[name].filter((ls) => ls !== key)
      : legendSelected[name].concat(key)
    this.setState({
      legendSelected: {...legendSelected},
      renderType: 'clear'
    })
  }

  private getLegendWidth = (props) => {
    const { color } = props
    if (color) {
      return color.items.reduce((max, item) =>
        Math.max(
          max,
          getTextWidth(item.name),
          Object.keys(item.config.values).reduce((keyMax, key) =>
            Math.max(keyMax, getTextWidth(key))
          , 0) + PIVOT_LEGEND_ITEM_PADDING
        )
      , 0) + PIVOT_LEGEND_PADDING
    }
    return 0
  }

  public render () {
    const { cols, rows, metrics, chartStyles, color, label, size, xAxis, tip, dimetionAxis, onCheckTableInteract, onDoInteract, getDataDrillDetail, isDrilling } = this.props
    const { legendSelected, renderType } = this.state
    const rowNames = rows.map((r) => r.name)
    const colNames = cols.map((c) => c.name)
    const hasMetricNameDimension = [rows, cols].some((items) => items.findIndex((item) => item.name === '指标名称') >= 0)

    return (
      <div className={styles.block}>
        <div className={styles.leftSide}>
          <Corner
            cols={colNames}
            rows={rowNames}
            rowWidths={this.rowHeaderWidths}
            chartStyles={chartStyles}
            dimetionAxis={dimetionAxis}
          />
          <div className={styles.rowHeader}>
            <RowTitle
              rows={rowNames}
              rowKeys={this.rowKeys}
              chartStyles={chartStyles}
              drawingData={this.drawingData}
              dimetionAxis={dimetionAxis}
            />
            <RowHeader
              rows={rowNames}
              rowKeys={this.rowKeys}
              colKeys={this.colKeys}
              rowWidths={this.rowHeaderWidths}
              rowTree={this.rowTree}
              colTree={this.colTree}
              tree={this.tree}
              metrics={metrics}
              chartStyles={chartStyles}
              drawingData={this.drawingData}
              dimetionAxis={dimetionAxis}
              metricAxisConfig={this.metricAxisConfig}
<<<<<<< HEAD
              hasMetricNameDimetion={hasMetricNameDimension}
              ref={(f) => this.rowHeader = findDOMNode(f)}
=======
              hasMetricNameDimetion={cols.includes('指标名称') || rows.includes('指标名称')}
              ref={(f) => this.rowHeader = findDOMNode(f) as HTMLElement}
>>>>>>> 19695ed2
            />
          </div>
          <RowFooter />
        </div>
        <div className={styles.rightSide}>
          <ColumnTitle
            cols={colNames}
            colKeys={this.colKeys}
            colTree={this.colTree}
            chartStyles={chartStyles}
            drawingData={this.drawingData}
            dimetionAxis={dimetionAxis}
          />
          <ColumnHeader
            cols={colNames}
            colKeys={this.colKeys}
            colTree={this.colTree}
            metrics={metrics}
            chartStyles={chartStyles}
            drawingData={this.drawingData}
            dimetionAxis={dimetionAxis}
            ref={(f) => this.columnHeader = findDOMNode(f) as HTMLElement}
          />
          <TableBody
            cols={colNames}
            rows={rowNames}
            rowKeys={this.rowKeys}
            colKeys={this.colKeys}
            rowWidths={this.rowHeaderWidths}
            rowTree={this.rowTree}
            colTree={this.colTree}
            tree={this.tree}
            metrics={metrics}
            metricAxisConfig={this.metricAxisConfig}
            chartStyles={chartStyles}
            drawingData={this.drawingData}
            dimetionAxis={dimetionAxis}
            color={color}
            label={label}
            size={size}
            xAxis={xAxis}
            tip={tip}
            renderType={renderType}
            legend={legendSelected}
            onCheckTableInteract={onCheckTableInteract}
            onDoInteract={onDoInteract}
            getDataDrillDetail={getDataDrillDetail}
            isDrilling={isDrilling}
            // onHideDrillPanel={onHideDrillPanel}
            ref={(f) => this.tableBody = findDOMNode(f) as HTMLElement}
          />
          <ColumnFooter
            rowKeys={this.rowKeys}
            colKeys={this.colKeys}
            rowTree={this.rowTree}
            colTree={this.colTree}
            tree={this.tree}
            metrics={metrics}
            metricAxisConfig={this.metricAxisConfig}
            chartStyles={chartStyles}
            drawingData={this.drawingData}
            dimetionAxis={dimetionAxis}
            ref={(f) => this.columnFooter = findDOMNode(f) as HTMLElement}
          />
        </div>
        <Legend
          color={color}
          chartStyles={chartStyles}
          onLegendSelect={this.legendSelect}
        />
      </div>
    )
  }
}

export default Pivot<|MERGE_RESOLUTION|>--- conflicted
+++ resolved
@@ -559,13 +559,8 @@
               drawingData={this.drawingData}
               dimetionAxis={dimetionAxis}
               metricAxisConfig={this.metricAxisConfig}
-<<<<<<< HEAD
               hasMetricNameDimetion={hasMetricNameDimension}
-              ref={(f) => this.rowHeader = findDOMNode(f)}
-=======
-              hasMetricNameDimetion={cols.includes('指标名称') || rows.includes('指标名称')}
               ref={(f) => this.rowHeader = findDOMNode(f) as HTMLElement}
->>>>>>> 19695ed2
             />
           </div>
           <RowFooter />
