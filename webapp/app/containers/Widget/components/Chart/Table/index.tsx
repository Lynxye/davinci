/*
 * <<
 * Davinci
 * ==
 * Copyright (C) 2016 - 2017 EDP
 * ==
 * Licensed under the Apache License, Version 2.0 (the "License");
 * you may not use this file except in compliance with the License.
 * You may obtain a copy of the License at
 *
 *      http://www.apache.org/licenses/LICENSE-2.0
 *
 * Unless required by applicable law or agreed to in writing, software
 * distributed under the License is distributed on an "AS IS" BASIS,
 * WITHOUT WARRANTIES OR CONDITIONS OF ANY KIND, either express or implied.
 * See the License for the specific language governing permissions and
 * limitations under the License.
 * >>
 */

import React from 'react'
import { findDOMNode } from 'react-dom'
import classnames from 'classnames'
import { IChartProps } from '../'
import { IChartStyles, IPaginationParams } from '../../Widget'
import { ITableHeaderConfig } from 'containers/Widget/components/Config/Table'

import { ResizeCallbackData } from 'libs/react-resizable'
import { Table as AntTable, Tooltip, Icon } from 'antd'
import { TableProps, ColumnProps, SorterResult } from 'antd/lib/table'
import { PaginationConfig } from 'antd/lib/pagination/Pagination'
import PaginationWithoutTotal from 'components/PaginationWithoutTotal'
import SearchFilterDropdown from 'components/SearchFilterDropdown/index'
import NumberFilterDropdown from 'components/NumberFilterDropdown/index'
import DateFilterDropdown from 'components/DateFilterDropdown/index'

import { TABLE_PAGE_SIZES } from 'app/globalConstants'
import { getFieldAlias } from 'containers/Widget/components/Config/Field'
import { decodeMetricName } from 'containers/Widget/components/util'
import Styles from './Table.less'

import {
  findChildConfig, traverseConfig,
  computeCellWidth, getDataColumnWidth, getMergedCellSpan, getTableCellValueRange } from './util'
import { MapAntSortOrder } from './constants'
import { FieldSortTypes } from '../../Config/Sort'
import { tableComponents } from './components'
import { resizeTableColumns } from './components/HeadCell'

interface IMapTableHeaderConfig {
  [key: string]: ITableHeaderConfig
}

interface ITableStates {
  chartStyles: IChartStyles
  data: object[]
  width: number
  pagination: IPaginationParams
  currentSorter: { column: string, direction: FieldSortTypes }

  tableColumns: Array<ColumnProps<any>>
  mapTableHeaderConfig: IMapTableHeaderConfig
  containerWidthRatio: number
  tablePagination: {
    current: number
    pageSize: number
    simple: boolean
    total: number
  }
  selectedRow: object[]
  tableBodyHeight: number
}

export class Table extends React.PureComponent<IChartProps, ITableStates> {

  private static HeaderSorterWidth = 0

  public state: Readonly<ITableStates> = {
    chartStyles: null,
    data: null,
    width: 0,
    pagination: null,
    currentSorter: null,

    tableColumns: [],
    mapTableHeaderConfig: {},
    containerWidthRatio: 1,
    tablePagination: {
      current: void 0,
      pageSize: void 0,
      simple: false,
      total: void 0
    },
    tableBodyHeight: 0,
    selectedRow: []
  }

  private table = React.createRef<AntTable<any>>()

<<<<<<< HEAD
  private handleResize = (idx: number) => (_, { size }: ResizeCallbackData) => {
    const nextColumns = resizeTableColumns(this.state.tableColumns, idx, size.width)
=======
  private handleResize = (idx: number, containerWidthRatio: number) => (_, { size }: IResizeCallbackData) => {
    const nextColumns = resizeTableColumns(this.state.tableColumns, idx, size.width, containerWidthRatio)
>>>>>>> 71958c91
    this.setState({ tableColumns: nextColumns })
  }

  private paginationChange = (current: number, pageSize: number) => {
    const { currentSorter } = this.state
    this.refreshTable(current, pageSize, currentSorter)
  }

  private tableChange = (pagination: PaginationConfig, _, sorter: SorterResult<object>) => {
    const nextCurrentSorter: ITableStates['currentSorter'] = sorter.field
      ? { column: sorter.field, direction: MapAntSortOrder[sorter.order] }
      : null
    this.setState({ currentSorter: nextCurrentSorter })
    const { current, pageSize } = pagination
    this.refreshTable(current, pageSize, nextCurrentSorter)
  }

  private refreshTable = (current: number, pageSize: number, sorter?: ITableStates['currentSorter']) => {
    const { tablePagination } = this.state
    if (pageSize !== tablePagination.pageSize) {
      current = 1
    }
    const { onPaginationChange } = this.props
    onPaginationChange(current, pageSize, sorter)
  }

  private basePagination: PaginationConfig = {
    pageSizeOptions: TABLE_PAGE_SIZES.map((s) => s.toString()),
    showQuickJumper: true,
    showSizeChanger: true,
    showTotal: (total: number) => `共${total}条`,
    onChange: this.paginationChange,
    onShowSizeChange: this.paginationChange
  }

  public componentDidMount () {
    const { headerFixed, withPaging } = this.props.chartStyles.table
    this.adjustTableCell(headerFixed, withPaging)
  }

  public componentDidUpdate () {
    const { headerFixed, withPaging } = this.props.chartStyles.table
    this.adjustTableCell(headerFixed, withPaging, this.state.tablePagination.total)
  }

  private adjustTableCell (headerFixed: boolean, withPaging: boolean, dataTotal?: number) {
    const tableDom = findDOMNode(this.table.current) as Element
    const excludeElems = []
    let paginationMargin = 0
    let paginationWithoutTotalHeight = 0
    if (headerFixed) {
      excludeElems.push('.ant-table-thead')
    }
    if (withPaging) {
      excludeElems.push('.ant-pagination.ant-table-pagination')
      paginationMargin = 32

      if (dataTotal === -1) {
        paginationWithoutTotalHeight = 45
      }
    }
    const excludeElemsHeight = excludeElems.reduce((acc, exp) => {
      const elem = tableDom.querySelector(exp)
      return acc + (elem ? elem.getBoundingClientRect().height : 0)
    }, paginationMargin)
    const tableBodyHeight = this.props.height - excludeElemsHeight - paginationWithoutTotalHeight
    this.setState({
      tableBodyHeight
    })
  }

  public static getDerivedStateFromProps (nextProps: IChartProps, prevState: ITableStates) {
    const { chartStyles, data, width } = nextProps
    if (chartStyles !== prevState.chartStyles
      || data !== prevState.data
      || width !== prevState.width
    ) {
      const { tableColumns, mapTableHeaderConfig, containerWidthRatio } = getTableColumns(nextProps)
      const tablePagination = getPaginationOptions(nextProps)
      return { tableColumns, mapTableHeaderConfig, containerWidthRatio, tablePagination, chartStyles, data, width }
    }
    return { chartStyles, data, width }
  }

  private adjustTableColumns (
    tableColumns: Array<ColumnProps<any>>,
    mapTableHeaderConfig: IMapTableHeaderConfig,
    containerWidthRatio: number
  ) {
    traverseConfig<ColumnProps<any>>(tableColumns, 'children', (column, idx, siblings) => {
      const canResize = siblings === tableColumns
      column.onHeaderCell = (col) => ({
        width: col.width,
        onResize: canResize && this.handleResize(idx, containerWidthRatio),
        config: mapTableHeaderConfig[column.key]
      })
    })
    return tableColumns
  }

  private getRowKey = (record: object, idx: number) => {
    return Object.values(record).join('_' + idx)
  }

  private getTableScroll (
    columns: Array<ColumnProps<any>>,
    containerWidth: number,
    headerFixed: boolean,
    tableBodyHeght: number
  ) {
    const scroll: TableProps<any>['scroll'] = {}
    const columnsTotalWidth = columns.reduce((acc, c) => acc + (c.width as number), 0)
    if (columnsTotalWidth > containerWidth) {
      scroll.x = Math.max(columnsTotalWidth, containerWidth)
    }
    if (headerFixed) {
      scroll.y = tableBodyHeght
    }
    return scroll
  }

  private isSameObj (
    prevObj: object,
    nextObj: object,
    isSourceData?: boolean
  ): boolean {
    let isb = void 0
    const clonePrevObj = {...prevObj}
    const cloneNextObj = {...nextObj}
    if (isSourceData === true) {
      delete clonePrevObj['key']
      delete clonePrevObj['value']
      delete cloneNextObj['key']
      delete cloneNextObj['value']
    }
    for (const attr in clonePrevObj) {
      if (clonePrevObj[attr] !== undefined && clonePrevObj[attr] === cloneNextObj[attr]) {
        isb = true
      } else {
        isb = false
        break
      }
    }
    return isb
  }

  private rowClick = (record, row, event) => {
    const { getDataDrillDetail, onCheckTableInteract, onDoInteract } = this.props
    let selectedRow = [...this.state.selectedRow]
    let filterObj = void 0
    if (event.target && event.target.innerHTML) {
      for (const attr in record) {
        if (record[attr].toString() === event.target.innerText) {
          const re = /\(\S+\)/
          const key = re.test(attr) ? attr.match(/\((\S+)\)/)[1] : attr
          filterObj = {
            key,
            value: event.target.innerText
          }
        }
      }
    }
    const recordConcatFilter = {
      ...record,
      ...filterObj
    }
    const isInteractiveChart = onCheckTableInteract && onCheckTableInteract()
    if (isInteractiveChart && onDoInteract) {
      selectedRow = [recordConcatFilter]
    } else {
      if (selectedRow.length === 0) {
        selectedRow.push(recordConcatFilter)
      } else {
        const isb = selectedRow.some((sr) => this.isSameObj(sr, recordConcatFilter, true))
        if (isb) {
          for (let index = 0, l = selectedRow.length; index < l; index++) {
              if (this.isSameObj(selectedRow[index], recordConcatFilter, true)) {
                selectedRow.splice(index, 1)
                break
              }
          }
        } else  {
          selectedRow.push(recordConcatFilter)
        }
      }
    }

    this.setState({
      selectedRow
    }, () => {
      const brushed = [{0: Object.values(this.state.selectedRow)}]
      const sourceData = Object.values(this.state.selectedRow)
      const isInteractiveChart = onCheckTableInteract && onCheckTableInteract()
      if (isInteractiveChart && onDoInteract) {
        const triggerData = sourceData
        onDoInteract(triggerData)
      }
      setTimeout(() => {
        if (getDataDrillDetail) {
          getDataDrillDetail(JSON.stringify({filterObj, brushed, sourceData}))
        }
      }, 500)
    })
  }

  private setRowClassName = (record, row) =>
   this.state.selectedRow.some((sr) => this.isSameObj(sr, record, true)) ? Styles.selectedRow : Styles.unSelectedRow


  private getTableStyle (
    headerFixed: boolean,
    tableBodyHeght: number
  ) {
    const tableStyle: React.CSSProperties = { }
    if (!headerFixed) {
      tableStyle.height = tableBodyHeght
      tableStyle.overflowY = 'auto'
    }
    return tableStyle
  }

  public render () {
    const { data, chartStyles, width } = this.props
    const { headerFixed, bordered, withPaging, size } = chartStyles.table
    const { tablePagination, tableColumns, tableBodyHeight, mapTableHeaderConfig, containerWidthRatio } = this.state
    const adjustedTableColumns = this.adjustTableColumns(tableColumns, mapTableHeaderConfig, containerWidthRatio)

    const paginationConfig: PaginationConfig = {
      ...this.basePagination,
      ...tablePagination
    }
    const scroll = this.getTableScroll(adjustedTableColumns, width, headerFixed, tableBodyHeight)
    const style = this.getTableStyle(headerFixed, tableBodyHeight)

    const paginationWithoutTotal = withPaging && tablePagination.total === -1 ? (
      <PaginationWithoutTotal
        dataLength={data.length}
        size="small"
        {...paginationConfig}
      />
    ) : null
    const tableCls = classnames({
      [Styles.table]: true,
      [Styles.noBorder]: bordered !== undefined && !bordered
    })

    return (
      <>
        <AntTable
          style={style}
          className={tableCls}
          ref={this.table}
          size={size}
          dataSource={data}
          rowKey={this.getRowKey}
          components={tableComponents}
          columns={adjustedTableColumns}
          pagination={withPaging && tablePagination.total !== -1 ? paginationConfig : false}
          scroll={scroll}
          bordered={bordered}
          rowClassName={this.setRowClassName}
          onRowClick={this.rowClick}
          onChange={this.tableChange}
        />
        {paginationWithoutTotal}
      </>
    )
  }
}

export default Table


function getTableColumns (props: IChartProps) {
  const { chartStyles, width } = props
  if (!chartStyles.table) {
    return {
      tableColumns: [],
      mapTableHeaderConfig: {}
    }
  }
  const { cols, rows, metrics, data, queryVariables } = props
  const { headerConfig, columnsConfig, autoMergeCell, leftFixedColumns, rightFixedColumns, withNoAggregators } = chartStyles.table
  const tableColumns: Array<ColumnProps<any>> = []
  const mapTableHeaderConfig: IMapTableHeaderConfig = {}
  const fixedColumnInfo: {[key: string]: number} = {}
  let calculatedTotalWidth = 0
  let fixedTotalWidth = 0

  cols.concat(rows).forEach((dimension) => {
    const { name, field, format } = dimension
    const headerText = getFieldAlias(field, queryVariables || {}) || name
    const column: ColumnProps<any> = {
      key: name,
      title: (field && field.desc) ? (
        <>
          {headerText}
          <Tooltip
            title={field.desc}
            placement="top"
          >
            <Icon className={Styles.headerIcon} type="info-circle" />
          </Tooltip>
        </>
      ) : headerText,
      dataIndex: name
    }
    if (autoMergeCell) {
      column.render = (text, _, idx) => {
        // dimension cells needs merge
        const rowSpan = getMergedCellSpan(data, name, idx)
        return rowSpan === 1 ? text : { children: text, props: { rowSpan } }
      }
    }
    let headerConfigItem: ITableHeaderConfig = null
    findChildConfig(headerConfig, 'headerName', 'children', name, (config) => {
      headerConfigItem = config
    })
    const columnConfigItem = columnsConfig.find((cfg) => cfg.columnName === name)
    const isFixed = columnConfigItem
      && columnConfigItem.style
      && columnConfigItem.style.inflexible
    if (isFixed) {
      column.width = fixedColumnInfo[column.key] = columnConfigItem.style.width
      fixedTotalWidth += column.width
    } else {
      column.width = getDataColumnWidth(name, columnConfigItem, format, data)
      column.width = Math.max(+column.width, computeCellWidth(headerConfigItem && headerConfigItem.style, headerText))
    }
    calculatedTotalWidth += column.width
    if (columnConfigItem) {
      column.sorter = columnConfigItem.sort
    }
    mapTableHeaderConfig[name] = headerConfigItem
    column.onCell = (record) => ({
      config: columnConfigItem,
      format,
      cellVal: record[name],
      cellValRange: null
    })
    tableColumns.push(column)
  })
  metrics.forEach((metric) => {
    const { name, field, format, agg } = metric
    let expression = decodeMetricName(name)
    if (!withNoAggregators) {
      expression = `${agg}(${expression})`
    }
    const headerText = getFieldAlias(field, queryVariables || {}) || expression
    const column: ColumnProps<any> = {
      key: name,
      title: (field && field.desc) ? (
        <>
          {headerText}
          <Tooltip
            title={field.desc}
            placement="top"
          >
            <Icon className={Styles.headerIcon} type="info-circle" />
          </Tooltip>
        </>
      ) : headerText,
      dataIndex: expression
    }
    let headerConfigItem: ITableHeaderConfig = null
    findChildConfig(headerConfig, 'headerName', 'children', name, (config) => {
      headerConfigItem = config
    })
    const columnConfigItem = columnsConfig.find((cfg) => cfg.columnName === name)
    const isFixed = columnConfigItem
      && columnConfigItem.style
      && columnConfigItem.style.inflexible
    if (isFixed) {
      column.width = fixedColumnInfo[column.key] = columnConfigItem.style.width
      fixedTotalWidth += column.width
    } else {
      column.width = getDataColumnWidth(expression, columnConfigItem, format, data)
      column.width = Math.max(+column.width, computeCellWidth(headerConfigItem && headerConfigItem.style, headerText))
    }
    calculatedTotalWidth += column.width
    if (columnConfigItem) {
      column.sorter = columnConfigItem.sort
    }
    mapTableHeaderConfig[name] = headerConfigItem
    column.onCell = (record) => ({
      config: columnConfigItem,
      format,
      cellVal: record[expression],
      cellValRange: getTableCellValueRange(data, expression, columnConfigItem)
    })
    tableColumns.push(column)
  })

  // adjust column width
  const flexibleTotalWidth = calculatedTotalWidth - fixedTotalWidth
  const flexibleContainerWidth = width - fixedTotalWidth
  const containerWidthRatio = flexibleTotalWidth < flexibleContainerWidth
    ? flexibleContainerWidth / flexibleTotalWidth
    : 1
  tableColumns.forEach((column) => {
    if (fixedColumnInfo[column.key] === void 0) {
      column.width = containerWidthRatio * Number(column.width)
    }
  })

  const groupedColumns: Array<ColumnProps<any>> = []
  traverseConfig<ITableHeaderConfig>(headerConfig, 'children', (currentConfig) => {
    const { key, isGroup, headerName, style } = currentConfig
    if (!isGroup) { return }

    const childrenConfig = currentConfig.children.filter(({ isGroup, key, headerName }) =>
      (!isGroup && tableColumns.findIndex((col) => col.key === headerName) >= 0) ||
      (isGroup && groupedColumns.findIndex((col) => col.key === key) >= 0)
    )
    if (!childrenConfig.length) { return }

    const groupedColumn: ColumnProps<any> = {
      key,
      title: headerName,
      width: 0,
      children: []
    }

    mapTableHeaderConfig[key] = currentConfig

    childrenConfig.sort((cfg1, cfg2) => {
      if (cfg1.isGroup || cfg2.isGroup) { return 0 }
      const cfg1Idx = tableColumns.findIndex((column) => column.key === cfg1.headerName)
      const cfg2Idx = tableColumns.findIndex((column) => column.key === cfg2.headerName)
      return cfg1Idx - cfg2Idx
    })

    let insertIdx = Infinity
    childrenConfig.forEach(({ isGroup, key, headerName }) => {
      const columnIdx = tableColumns.findIndex((column) => column.children ? column.key === key : column.key === headerName)
      insertIdx = Math.min(insertIdx, columnIdx)
      groupedColumn.children.push(tableColumns[columnIdx])
      groupedColumn.width = +groupedColumn.width + (+tableColumns[columnIdx].width)
      tableColumns.splice(columnIdx, 1)
    })
    tableColumns.splice(insertIdx, 0, groupedColumn)
    groupedColumns.push(groupedColumn)
  })

  tableColumns.forEach((column) => {
    const name = (column.children && column.children.length ? column.title : column.dataIndex) as string
    if (leftFixedColumns.includes(name)) {
      column.fixed = 'left'
    }
    if (rightFixedColumns.includes(name)) {
      column.fixed = 'right'
    }
  })

  return { tableColumns, mapTableHeaderConfig, containerWidthRatio }
}

function getPaginationOptions (props: IChartProps) {
  const { chartStyles, width, pagination } = props
  // fixme
  let pageNo = void 0
  let pageSize = void 0
  let totalCount = void 0
  if (pagination) {
    pageNo = pagination.pageNo
    pageSize =  pagination.pageSize
    totalCount = pagination.totalCount
  }
  // const { pageNo, pageSize, totalCount } = pagination
  const { pageSize: initialPageSize } = chartStyles.table

  const paginationOptions: ITableStates['tablePagination'] = {
    current: pageNo,
    pageSize: pageSize || +initialPageSize,
    total: totalCount,
    simple: width <= 768
  }
  return paginationOptions
}<|MERGE_RESOLUTION|>--- conflicted
+++ resolved
@@ -97,13 +97,8 @@
 
   private table = React.createRef<AntTable<any>>()
 
-<<<<<<< HEAD
-  private handleResize = (idx: number) => (_, { size }: ResizeCallbackData) => {
-    const nextColumns = resizeTableColumns(this.state.tableColumns, idx, size.width)
-=======
-  private handleResize = (idx: number, containerWidthRatio: number) => (_, { size }: IResizeCallbackData) => {
+  private handleResize = (idx: number, containerWidthRatio: number) => (_, { size }: ResizeCallbackData) => {
     const nextColumns = resizeTableColumns(this.state.tableColumns, idx, size.width, containerWidthRatio)
->>>>>>> 71958c91
     this.setState({ tableColumns: nextColumns })
   }
 
