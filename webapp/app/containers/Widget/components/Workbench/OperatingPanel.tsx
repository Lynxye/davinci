--- conflicted
+++ resolved
@@ -597,171 +597,9 @@
     return [dcount, mcount]
   }
 
-<<<<<<< HEAD
-  private getVisualData = (commonParams, specificParams, styleParams, renderType?) => {
-    const { cols, rows, metrics, filters } = commonParams
-    const { color, label, size, xAxis, tip, yAxis } = specificParams
-    const { selectedView, onLoadData, onSetWidgetProps } = this.props
-    const { mode, chartModeSelectedChart, pagination } = this.state
-    let groups = cols.items.map((c) => c.name)
-      .concat(rows.items.map((r) => r.name))
-      .filter((g) => g !== '指标名称')
-    let aggregators = metrics.items.map((m) => ({
-      column: decodeMetricName(m.name),
-      func: m.agg
-    }))
-    if (color) {
-      groups = groups.concat(color.items.map((c) => c.name))
-    }
-    if (label) {
-      groups = groups.concat(label.items
-        .filter((l) => l.type === 'category')
-        .map((l) => l.name))
-      aggregators = aggregators.concat(label.items
-        .filter((l) => l.type === 'value')
-        .map((l) => ({
-          column: decodeMetricName(l.name),
-          func: l.agg
-        })))
-    }
-    if (size) {
-      aggregators = aggregators.concat(size.items
-        .map((l) => ({
-          column: decodeMetricName(l.name),
-          func: l.agg
-        })))
-    }
-    if (xAxis) {
-      aggregators = aggregators.concat(xAxis.items
-        .map((l) => ({
-          column: decodeMetricName(l.name),
-          func: l.agg
-        })))
-    }
-    if (tip) {
-      aggregators = aggregators.concat(tip.items
-        .map((l) => ({
-          column: decodeMetricName(l.name),
-          func: l.agg
-        })))
-    }
-    if (yAxis) {
-      aggregators = aggregators.concat(yAxis.items
-        .map((l) => ({
-          column: decodeMetricName(l.name),
-          func: l.agg
-        })))
-    }
-
-    const orders = []
-    Object.values(commonParams).concat(Object.values(specificParams))
-      .reduce<IDataParamSource[]>((items, param: IDataParamProperty) => items.concat(param.items), [])
-      .forEach((item) => {
-        const column = item.type === 'category' ? item.name : `${item.agg}(${decodeMetricName(item.name)})`
-        if (item.sort) {
-          orders.push({
-            column,
-            direction: item.sort
-          })
-        }
-      })
-
-    let noAggregators = false
-    if (styleParams.table) { // @FIXME pagination in table style config
-      const { withPaging, pageSize, withNoAggregators } = styleParams.table
-      noAggregators = withNoAggregators
-      if (withPaging) {
-        pagination.pageNo = 1
-        pagination.pageSize = +pageSize
-      } else {
-        pagination.pageNo = 0
-        pagination.pageSize = 0
-      }
-      pagination.withPaging = withPaging
-    }
-
-    const requestParams = {
-      groups,
-      aggregators,
-      filters: filters.items.map((i) => i.config.sql),
-      orders,
-      pageNo: pagination.pageNo,
-      pageSize: pagination.pageSize,
-      nativeQuery: noAggregators,
-      cache: false,
-      expired: 0
-    }
-
-    let selectedCharts
-    let dimetionsCount
-    if (mode === 'pivot') {
-      selectedCharts = this.getPivotModeSelectedCharts(metrics.items)
-      dimetionsCount = groups.length
-    } else {
-      selectedCharts = [chartModeSelectedChart]
-      dimetionsCount = cols.items.length
-    }
-    if (!checkChartEnable(dimetionsCount, metrics.items.length, selectedCharts)) {
-      selectedCharts = mode === 'pivot'
-        ? this.getPivotModeSelectedCharts([])
-        : [getTable()]
-    }
-
-    const requestParamString = JSON.stringify(requestParams)
-    if (selectedView && requestParamString !== this.lastRequestParamString) {
-      this.lastRequestParamString = requestParamString
-      onLoadData(selectedView.id, requestParams, (result) => {
-        const { resultList: data, pageNo, pageSize, totalCount } = result
-        const updatedPagination = !pagination.withPaging ? pagination : {
-          ...pagination,
-          pageNo,
-          pageSize,
-          totalCount
-        }
-        if (data.length) {
-          onSetWidgetProps({
-            cols: cols.items.map((item) => ({...item})),
-            rows: rows.items.map((item) => ({...item})),
-            metrics: metrics.items.map((item) => ({...item})),
-            filters: filters.items,
-            ...color && {color},
-            ...label && {label},
-            ...size && {size},
-            ...xAxis && {xAxis},
-            ...tip && {tip},
-            ...yAxis && {yAxis},
-            chartStyles: styleParams,
-            selectedChart: mode === 'pivot' ? chartModeSelectedChart.id : selectedCharts[0].id,
-            data,
-            pagination: updatedPagination,
-            dimetionAxis: this.getDimetionAxis(selectedCharts),
-            renderType: renderType || 'rerender',
-            orders,
-            mode,
-            model: JSON.parse(selectedView.model)
-          })
-        } else {
-          onSetWidgetProps({
-            cols: [],
-            rows: [],
-            metrics: [],
-            filters: [],
-            data: [],
-            pagination: updatedPagination,
-            chartStyles: styleParams,
-            selectedChart: mode === 'pivot' ? chartModeSelectedChart.id : selectedCharts[0].id,
-            dimetionAxis: this.getDimetionAxis([getPivot()]),
-            renderType: 'rerender',
-            orders,
-            mode,
-            model: JSON.parse(selectedView.model)
-          })
-        }
-=======
   private setWidgetProps = (dataParams: IDataParams, styleParams: IChartStyles, renderType?: RenderType) => {
     this.props.onSetWidgetProps(
       (selectedCharts) => {
->>>>>>> b6af3d5b
         this.setState({
           ...this.getChartDataConfig(selectedCharts)
         })
@@ -789,18 +627,9 @@
         this.setWidgetProps(selectedParams.dataParams, selectedParams.styleParams)
       }
     } else {
-<<<<<<< HEAD
-      this.setState({
-        chartModeSelectedChart: chart,
-        pagination: { pageNo: 0, pageSize: 0, withPaging: false, totalCount: 0 }
-      }, () => {
-        const { specificParams, styleParams } = this.getChartDataConfig([chart])
-        this.getVisualData(commonParams, specificParams, styleParams)
-=======
       onChartSelect(chart, () => {
         const selectedParams = this.getChartDataConfig([chart])
         this.setWidgetProps(selectedParams.dataParams, selectedParams.styleParams)
->>>>>>> b6af3d5b
       })
     }
   }
