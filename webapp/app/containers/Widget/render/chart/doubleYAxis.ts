--- conflicted
+++ resolved
@@ -204,11 +204,7 @@
     const decodedMetricName = decodeMetricName(m.name)
     const localeMetricName = `[${getAggregatorLocale(m.agg)}] ${decodedMetricName}`
     seriesNames.push(decodedMetricName)
-<<<<<<< HEAD
-    const stackOption = stack ? { stack: 'stack' } : null
-=======
     const stackOption = stack && axisPosition.type === 'bar' && axisMetrics.length > 1 ? { stack: axisPosition.key } : null
->>>>>>> ec43eb64
     const itemData = data.map((g, index) => {
       const itemStyle = selectedItems && selectedItems.length && selectedItems.some((item) => item === index) ? {itemStyle: {normal: {opacity: 1, borderWidth: 6}}} : null
       return {
@@ -219,11 +215,7 @@
 
     seriesAxis.push({
       name: decodedMetricName,
-<<<<<<< HEAD
-      type: axisPosition ? axisPosition : type === 'metrics' ? 'line' : 'bar',
-=======
       type: axisPosition && axisPosition.type ? axisPosition.type : type === 'metrics' ? 'line' : 'bar',
->>>>>>> ec43eb64
       ...stackOption,
       yAxisIndex: type === 'metrics' ? 1 : 0,
       data: itemData,
