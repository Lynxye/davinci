--- conflicted
+++ resolved
@@ -355,18 +355,9 @@
       },
       lineStyle: {
           normal: {
-<<<<<<< HEAD
-            areaColor: '#cccccc',
-            borderColor: '#ffffff',
-            borderWidth: 1
-          },
-          emphasis: {
-            areaColor: `#bbbbbb`
-=======
               width: 1,
               opacity: 0.6,
               curveness: 0.2
->>>>>>> 35641c92
           }
       },
       data: linesSeriesData
