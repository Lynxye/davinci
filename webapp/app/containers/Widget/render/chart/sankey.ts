/*
 * <<
 * Davinci
 * ==
 * Copyright (C) 2016 - 2017 EDP
 * ==
 * Licensed under the Apache License, Version 2.0 (the "License");
 * you may not use this file except in compliance with the License.
 * You may obtain a copy of the License at
 *
 *      http://www.apache.org/licenses/LICENSE-2.0
 *
 * Unless required by applicable law or agreed to in writing, software
 * distributed under the License is distributed on an "AS IS" BASIS,
 * WITHOUT WARRANTIES OR CONDITIONS OF ANY KIND, either express or implied.
 * See the License for the specific language governing permissions and
 * limitations under the License.
 * >>
 */

import {
  IChartProps
} from '../../components/Chart'
import {
  decodeMetricName,
  getChartTooltipLabel,
  getSizeValue,
  getSizeRate
} from '../../components/util'
import {
  getMetricAxisOption,
  getLabelOption,
  getLegendOption,
  getSymbolSize
} from './util'
import { EChartOption } from 'echarts'

export default function (chartProps: IChartProps) {
  const {
    width,
    height,
    data,
    cols,
    metrics,
    chartStyles,
    tip
  } = chartProps

  const {
    label,
    spec,
    toolbox
  } = chartStyles

  const {
    nodeWidth,
    nodeGap,
    orient,
    draggable
  } = spec

  const labelOption = {
    label: getLabelOption('sankey', label)
  }

  let dimensions = []
  if (cols.length) {
    dimensions = dimensions.concat(cols)
  }

  const metricsName = decodeMetricName(metrics[0].name)
  const agg = metrics[0].agg

  const nodesValues = []
  const links = []
  data.forEach((row) => {
<<<<<<< HEAD
    dimensions.forEach((dim, idx) => {
      if (!nodesValues.includes(row[dim])) {
        nodesValues.push(row[dim])
      }
      if (dimensions[idx - 1]) {
        const source = row[dimensions[idx - 1]]
        const target = row[dimensions[idx]]
=======
    dimensions.forEach(({ name }, idx) => {
      if (!nodesValues.includes(row[name])) {
        nodesValues.push(row[name])
      }
      if (dimensions[idx - 1]) {
        const source = row[dimensions[idx - 1].name]
        const target = row[dimensions[idx].name]
>>>>>>> 4ac6d9bf
        const value = +row[`${agg}(${metricsName})`]
        if (isNaN(value)) { return }
        const existedLink = links.length && links.find((lnk) => lnk.source === source && lnk.target === target)
        if (!existedLink) {
          links.push({
            source,
            target,
            value
          })
        } else {
          existedLink.value += value
        }
      }
    })
  })

  const tooltip: EChartOption.Tooltip = {
    trigger: 'item',
    triggerOn: 'mousemove'
  }

  return {
    tooltip,
    series: [{
      type: 'sankey',
      layout: 'none',
      ...labelOption,
      data: nodesValues.map((val) => ({
        name: val
      })),
      links,
      orient,
      draggable,
      nodeWidth,
      nodeGap,
      focusNodeAdjacency: true,
      itemStyle: {
        normal: {
          borderWidth: 1,
          borderColor: '#aaa'
        }
      },
      lineStyle: {
        normal: {
          color: 'source',
          curveness: 0.5
        }
      }
    }]
  }
}<|MERGE_RESOLUTION|>--- conflicted
+++ resolved
@@ -74,7 +74,6 @@
   const nodesValues = []
   const links = []
   data.forEach((row) => {
-<<<<<<< HEAD
     dimensions.forEach((dim, idx) => {
       if (!nodesValues.includes(row[dim])) {
         nodesValues.push(row[dim])
@@ -82,15 +81,6 @@
       if (dimensions[idx - 1]) {
         const source = row[dimensions[idx - 1]]
         const target = row[dimensions[idx]]
-=======
-    dimensions.forEach(({ name }, idx) => {
-      if (!nodesValues.includes(row[name])) {
-        nodesValues.push(row[name])
-      }
-      if (dimensions[idx - 1]) {
-        const source = row[dimensions[idx - 1].name]
-        const target = row[dimensions[idx].name]
->>>>>>> 4ac6d9bf
         const value = +row[`${agg}(${metricsName})`]
         if (isNaN(value)) { return }
         const existedLink = links.length && links.find((lnk) => lnk.source === source && lnk.target === target)
