--- conflicted
+++ resolved
@@ -20,16 +20,7 @@
 
 import React, { useMemo, useCallback, useEffect } from 'react'
 import Helmet from 'react-helmet'
-<<<<<<< HEAD
 import { connect } from 'react-redux'
-=======
-import { Link } from 'react-router-dom'
-import { RouteComponentWithParams } from 'utils/types'
-import Container from 'components/Container'
-import moment from 'moment'
-import { createStructuredSelector } from 'reselect'
-
->>>>>>> 9c1668f7
 import { compose } from 'redux'
 import { Link } from 'react-router-dom'
 import { RouteComponentWithParams } from 'utils/types'
@@ -62,42 +53,15 @@
 import Container from 'components/Container'
 import Box from 'components/Box'
 
-<<<<<<< HEAD
 import { ISchedule, JobStatus, IScheduleLoading } from './types'
-import { IRouteParams } from 'app/routes'
 import { IProject } from 'containers/Projects/types'
-=======
-import { Modal, Row, Col, Table, Button, Tooltip, Icon, Popconfirm, Breadcrumb } from 'antd'
-import { ButtonProps } from 'antd/lib/button/button'
-import { PaginationProps } from 'antd/lib/pagination'
-import { WrappedFormUtils } from 'antd/lib/form/Form'
-const utilStyles = require('assets/less/util.less')
-import ModulePermission from '../Account/components/checkModulePermission'
-import { IProject } from '../Projects/types'
->>>>>>> 9c1668f7
 
 import utilStyles from 'assets/less/util.less'
 import Styles from './Schedule.less'
 
-<<<<<<< HEAD
 interface IScheduleListStateProps {
   loading: IScheduleLoading
   schedules: ISchedule[]
-=======
-interface IEmailConfig {
-  subject?: string
-  to?: string
-  cc?: string
-  bcc?: string
-  type?: 'image' | 'excel'
-}
-interface IScheduleProps extends RouteComponentWithParams {
-  widgets: boolean | any[]
-  schedule: boolean | any[]
-  dashboards: boolean | any[]
-  tableLoading: boolean
-  formLoading: boolean
->>>>>>> 9c1668f7
   currentProject: IProject
 }
 
@@ -107,59 +71,9 @@
   onChangeScheduleJobStatus: (id: number, status: JobStatus) => any
 }
 
-<<<<<<< HEAD
 type ScheduleListProps = IScheduleListStateProps &
   IScheduleListDispatchProps &
   RouteComponentWithParams
-=======
-export class Schedule extends React.Component<IScheduleProps, IScheduleStates> { // eslint-disable-line react/prefer-stateless-function
-  constructor (props) {
-    super(props)
-    this.state = {
-      emailConfig: {},
-      formType: 'add',
-      tableSource: [],
-      configType: 'add',
-      dashboardTree: [],
-      formVisible: false,
-      configVisible: false,
-      dashboardTreeValue: [],
-      rangeTime: 'Minute',
-      screenWidth: 0
-    }
-  }
-
-  private scheduleForm: WrappedFormUtils = null
-  private configForm = createRef<ConfigForm>()
-
-  public componentWillMount () {
-    const { match, onLoadWidgets, onLoadVizs, onLoadSchedules } = this.props
-    const projectId = +match.params.pid
-    onLoadWidgets(projectId)
-    onLoadVizs(projectId)
-    // this.props.onLoadDashboards().then(() => {
-    //   console.log('then')
-    //   const {dashboards} = this.props
-    //   const initDashboardTree = (dashboards as any[]).map((dashboard) => ({
-    //     ...dashboard,
-    //     ...{
-    //       label: dashboard.name,
-    //       key: dashboard.id,
-    //       value: `${dashboard.id}(d)`,
-    //       type: 'dashboard'
-    //     }
-    //   }))
-    //   this.setState({
-    //     dashboardTree: initDashboardTree,
-    //     screenWidth: document.documentElement.clientWidth
-    //   })
-    // })
-    onLoadSchedules(projectId)
-  }
-
-  public componentWillReceiveProps (props) {
-    window.onresize = () => this.setState({ screenWidth: document.documentElement.clientWidth })
->>>>>>> 9c1668f7
 
 const JobStatusNextOperations: { [key in JobStatus]: string } = {
   new: '启动',
@@ -191,183 +105,6 @@
           </Tooltip>
         </>
       )
-<<<<<<< HEAD
-=======
-    })
-  }
-
-  private onScheduleOk = () => {
-    const projectId = +this.props.match.params.pid
-    const { onAddSchedule, onUpdateSchedule } = this.props
-    this.scheduleForm.validateFieldsAndScroll((err, values) => {
-      const { emailConfig } = this.state
-      if (!err) {
-        const startDate = values.range && values.range[0] ? values.range[0] : ''
-        const endDate = values.range && values.range[1] ? values.range[1] : ''
-        if (values && values.config) {
-          emailConfig['time_range'] = values.time_range
-          emailConfig['minute'] = values.minute
-          emailConfig['month'] = values.month
-          emailConfig['hour'] = values.hour
-          emailConfig['week'] = values.week
-          emailConfig['time'] = values.time
-          emailConfig['range'] = values.range
-        //  emailConfig['contentList'] = this.arr2json(JSON.parse(values.config)['contentList'])
-        }
-        const valueTime = moment(values.time).format('HH:mm')
-        const formatterValueTime = valueTime.split(':')
-        const HH = formatterValueTime[0]
-        const mm = formatterValueTime[1]
-        let cronPatten = ''
-        if (values) {
-          let minute = '0'
-          let hour = '*'
-          if (values.time) {
-            minute = mm.replace(/\b(0)/gi, '')
-            hour = HH.replace(/\b(0)/gi, '')
-          }
-          if (values.hour) {
-            minute = values.hour
-            hour = '*'
-          }
-          if (values.week === undefined && values.month === undefined) {
-            values.month = '*'
-            values.week = '?'
-          }
-          if (values.month && '*?'.indexOf(values.month) < 0 && values.week === undefined) {
-            values.week = '?'
-          }
-          if (values.week && '*?'.indexOf(values.week) < 0 && values.month === undefined) {
-            values.month = '?'
-          }
-          if (values.minute) {
-            minute = `*/${values.minute}`
-          }
-          cronPatten = `0 ${minute} ${hour} ${values.month} * ${values.week}`   // '0 * * * * ?'
-        }
-        this.setState({
-          emailConfig
-        }, () => {
-          for (const i in emailConfig) {
-            if (!emailConfig[i]) {
-              delete emailConfig[i]
-            }
-          }
-          values.config = JSON.stringify(emailConfig)
-          const params = {
-            ...values,
-            ...{
-              projectId,
-              startDate: moment(startDate).format('YYYY-MM-DD HH:mm:ss'),
-              endDate: moment(endDate).format('YYYY-MM-DD HH:mm:ss'),
-              cronExpression: cronPatten
-            }
-          }
-          if (this.state.formType === 'add') {
-            onAddSchedule(params, () => {
-              this.hideForm()
-            })
-          } else {
-            onUpdateSchedule(params, () => {
-              this.hideForm()
-              this.props.onLoadSchedules(projectId)
-            })
-          }
-        })
-      }
-    })
-  }
-
-  private arr2json = (arr) => {
-    const { vizs } = this.props
-    const result = arr.map((a) => {
-      if (a === 'display') {
-        const children =  vizs.find((viz) => viz.contentType === 'display')['children']
-        return children.map((child) => ({
-          contentType: child.contentType,
-          id: child.id
-        }))
-      }
-      if (a === 'portal') {
-        const children =  vizs.find((viz, index) => viz.contentType === 'portal')['children']
-        return this.getIdByArray(children)
-      }
-      if (a.indexOf('(p)') > -1) {
-        const id = parseInt(a.replace('(p)', ''), 10)
-        const children = vizs.find((viz, index) => viz.contentType === 'portal')['children']
-        const arr = this.getCurrentListById(children, id)
-        return this.getIdByArray(arr)
-      } else {
-        return {
-          id: parseInt(a.replace('(d)', ''), 10),
-          contentType: 'display'
-        }
-      }
-    })
-    return result
-  }
-  private getCurrentListById = (array, id) => {
-    const ret = []
-    function loop (array) {
-      for (let i = 0; i < array.length; i++) {
-        const arr = array[i]
-        if (arr && arr.children) {
-          loop(arr.children)
-        }
-        if (arr && arr.id === id) {
-          ret.push(arr)
-        }
-      }
-    }
-    loop(array)
-    return ret
-  }
-  private getIdByArray = (array) => {
-    const ret = []
-    function loop (a) {
-      a.forEach((arr) => {
-        if (arr && arr.children) {
-          loop(arr.children)
-        }
-        if (arr && arr.type === 1) {
-          ret.push({
-            contentType: arr.contentType,
-            id: arr.id
-          })
-        }
-      })
-    }
-    loop(array)
-    return ret
-  }
-  private json2arr = (json) => json.map((js) => `${js.id}(${js.contentType.substr(0, 1)})`)
-
-  private onConfigModalOk = () => {
-    this.configForm.current.props.form.validateFieldsAndScroll((err, values) => {
-      const { dashboardTreeValue } = this.state
-      if (!err) {
-        const emailConfigData = {
-          ...values,
-          ...{contentList: bootstrap(this.arr2json(dashboardTreeValue))}
-        }
-        this.setState({
-          emailConfig: emailConfigData
-        }, () => this.hideConfigForm())
-      }
-    })
-    function bootstrap (arr) {
-      const result = []
-      if (arr && arr.length) {
-        arr.map((a, index) => {
-          if (Array.isArray(a)) {
-            a.forEach((o) => result.push(o))
-          } else {
-            result.push(a)
-          }
-        })
-      }
-      return result
->>>>>>> 9c1668f7
     }
   },
   {
