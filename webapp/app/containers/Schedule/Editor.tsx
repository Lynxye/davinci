/*
 * <<
 * Davinci
 * ==
 * Copyright (C) 2016 - 2017 EDP
 * ==
 * Licensed under the Apache License, Version 2.0 (the "License");
 * you may not use this file except in compliance with the License.
 * You may obtain a copy of the License at
 *
 *      http://www.apache.org/licenses/LICENSE-2.0
 *
 * Unless required by applicable law or agreed to in writing, software
 * distributed under the License is distributed on an "AS IS" BASIS,
 * WITHOUT WARRANTIES OR CONDITIONS OF ANY KIND, either express or implied.
 * See the License for the specific language governing permissions and
 * limitations under the License.
 * >>
 */

import React, { useEffect, useState, useCallback } from 'react'
import moment, { Moment } from 'moment'
import Helmet from 'react-helmet'
import { connect } from 'react-redux'
import { compose } from 'redux'
import { RouteComponentWithParams } from 'utils/types'
import injectReducer from 'utils/injectReducer'
import injectSaga from 'utils/injectSaga'
import { createStructuredSelector } from 'reselect'
import {
  makeSelectLoading,
  makeSelectEditingSchedule,
  makeSelectSuggestMails,
  makeSelectPortalDashboards
} from './selectors'
import { makeSelectPortals, makeSelectDisplays } from 'containers/Viz/selectors'
import { checkNameUniqueAction } from 'containers/App/actions'
import { ScheduleActions } from './actions'
import { hideNavigator } from 'containers/App/actions'
import { VizActions } from 'containers/Viz/actions'
import reducer from './reducer'
import saga from './sagas'
import vizReducer from 'containers/Viz/reducer'
import vizSaga from 'containers/Viz/sagas'
import dashboardSaga from 'containers/Dashboard/sagas'

import { Row, Col, Card, Button, Icon, Tooltip, message } from 'antd'
import { FormComponentProps } from 'antd/lib/form/Form'

import ScheduleBaseConfig, {
  ScheduleBaseFormProps
} from './components/ScheduleBaseConfig'
import ScheduleMailConfig from './components/ScheduleMailConfig'
import ScheduleVizConfig from './components/ScheduleVizConfig'
import { IDashboard } from 'containers/Dashboard'
import { IPortal, IDisplayFormed } from 'containers/Viz/types'
import { IProject } from 'containers/Projects/types'
import { ISchedule, IScheduleLoading } from './types'
import {
  IUserInfo,
  IScheduleMailConfig,
  SchedulePeriodUnit,
  ICronExpressionPartition
} from './components/types'

import Styles from './Schedule.less'
import StylesHeader from 'components/EditorHeader/EditorHeader.less'

const getCronExpressionByPartition = (partition: ICronExpressionPartition) => {
  const { periodUnit, minute, hour, day, weekDay, month } = partition
  let cronExpression = ''
  switch (periodUnit as SchedulePeriodUnit) {
    case 'Minute':
      cronExpression = `0 */${minute} * * * ?`
      break
    case 'Hour':
      cronExpression = `0 ${minute} * * * ?`
      break
    case 'Day':
      cronExpression = `0 ${minute} ${hour} * * ?`
      break
    case 'Week':
      cronExpression = `0 ${minute} ${hour} ? * ${weekDay}`
      break
    case 'Month':
      cronExpression = `0 ${minute} ${hour} ${day} * ?`
      break
    case 'Year':
      cronExpression = `0 ${minute} ${hour} ${day} ${month} ?`
      break
  }
  return cronExpression
}

interface IScheduleEditorStateProps {
  displays: IDisplayFormed[]
  portals: IPortal[]
  portalDashboards: { [key: number]: IDashboard[] }
  loading: IScheduleLoading
  editingSchedule: ISchedule
  suggestMails: IUserInfo[]
  currentProject: IProject
}

interface IScheduleEditorDispatchProps {
  onHideNavigator: () => void
  onLoadDisplays: (projectId: number) => void
  onLoadPortals: (projectId: number) => void
  onLoadDashboards: (portalId: number) => void
  onLoadScheduleDetail: (scheduleId: number) => void
  onAddSchedule: (schedule: ISchedule, resolve: () => void) => any
  onEditSchedule: (schedule: ISchedule, resolve: () => void) => any
  onResetState: () => void
  onCheckUniqueName: (
    data: any,
    resolve: () => any,
    reject: (error: string) => any
  ) => any
  onLoadSuggestMails: (keyword: string) => any
}

type ScheduleEditorProps = IScheduleEditorStateProps &
  IScheduleEditorDispatchProps &
  RouteComponentWithParams

const ScheduleEditor: React.FC<ScheduleEditorProps> = (props) => {
  const {
    onHideNavigator,
    onLoadDisplays,
    onLoadPortals,
    onLoadScheduleDetail,
    onResetState,
    match,
    history
  } = props
  const { projectId, scheduleId } = match.params
  useEffect(() => {
    onHideNavigator()
    onLoadDisplays(+projectId)
    onLoadPortals(+projectId)
    if (+scheduleId) {
      onLoadScheduleDetail(+scheduleId)
    }

    return () => {
      onResetState()
    }
  }, [])
  const goBack = useCallback(() => {
    history.push(`/project/${projectId}/schedules`)
  }, [])

  const { portals, loading, editingSchedule, onLoadDashboards } = props

  useEffect(() => {
    if (!editingSchedule.id || !Array.isArray(portals)) {
      return
    }
    const { contentList } = editingSchedule.config
    const needLoadAllDashboards = contentList.some(({ contentType, id }) => {
      if (contentType !== 'portal') {
        return false // Display does not need to load slides currently
      }
<<<<<<< HEAD
      if (portals.findIndex((portal) => portal.id === id) < 0) {
        return true // old invalid portal id need load all dashboards
      }
    })
    if (needLoadAllDashboards) {
      portals.forEach(({ id }) => {
        onLoadDashboards(id)
      })
    } else {
      // init load dashboards by contentList setting
      contentList
        .filter(({ contentType }) => contentType === 'portal')
        .forEach(({ id }) => onLoadDashboards(id))
    }
  }, [portals, editingSchedule])
=======
      const { contentList } = editingSchedule.config
      // initial Dashboards loading by contentList Portal setting
      contentList
        .filter(({ contentType }) => contentType === 'portal')
        .forEach(({ id }) => {
          if (~portals.findIndex((portal) => portal.id === id)) {
            onLoadDashboards(id)
          }
        })
    },
    [portals, editingSchedule]
  )
>>>>>>> 71958c91

  const {
    displays,
    suggestMails,
    portalDashboards,
    onAddSchedule,
    onEditSchedule,
    onCheckUniqueName,
    onLoadSuggestMails
  } = props
  const { jobStatus, config } = editingSchedule
  const { contentList } = config

  const [localContentList, setLocalContentList] = useState(contentList)
  useEffect(() => {
    setLocalContentList([...contentList])
  }, [contentList])

  let baseConfigForm: FormComponentProps<ScheduleBaseFormProps> = null
  let mailConfigForm: FormComponentProps<IScheduleMailConfig> = null

  const saveSchedule = () => {
    if (!localContentList.length) {
      message.error('请勾选发送内容')
      return
    }
    baseConfigForm.form.validateFieldsAndScroll((err1, value1) => {
      if (err1) {
        return
      }
      const cronExpression = getCronExpressionByPartition(value1)
      const [startDate, endDate] = baseConfigForm.form.getFieldValue(
        'dateRange'
      ) as ScheduleBaseFormProps['dateRange']
      delete value1.dateRange
      mailConfigForm.form.validateFieldsAndScroll((err2, value2) => {
        if (err2) {
          return
        }
        const schedule: ISchedule = {
          ...value1,
          cronExpression,
          startDate: moment(startDate).format('YYYY-MM-DD HH:mm:ss'),
          endDate: moment(endDate).format('YYYY-MM-DD HH:mm:ss'),
          config: { ...value2, contentList: localContentList },
          projectId: +projectId
        }
        if (editingSchedule.id) {
          schedule.id = editingSchedule.id
          onEditSchedule(schedule, goBack)
        } else {
          onAddSchedule(schedule, goBack)
        }
      })
    })
  }

  return (
    <>
      <Helmet title="Schedule" />
      <div className={Styles.scheduleEditor}>
        <div className={StylesHeader.editorHeader}>
          <Icon type="left" className={StylesHeader.back} onClick={goBack} />
          <div className={StylesHeader.title}>
            <span className={StylesHeader.name}>{`${
              scheduleId ? '修改' : '新增'
            } Schedule`}</span>
          </div>
          <div className={StylesHeader.actions}>
            <Tooltip
              placement="bottom"
              title={jobStatus === 'started' ? '停止后允许修改' : ''}
            >
              <Button
                type="primary"
                disabled={loading.edit || jobStatus === 'started'}
                onClick={saveSchedule}
              >
                保存
              </Button>
            </Tooltip>
          </div>
        </div>
        <div className={Styles.containerVertical}>
          <Row gutter={8}>
            <Col span={12}>
              <Card title="基本设置" size="small">
                <ScheduleBaseConfig
                  wrappedComponentRef={(inst) => {
                    baseConfigForm = inst
                  }}
                  schedule={editingSchedule}
                  loading={loading.schedule}
                  onCheckUniqueName={onCheckUniqueName}
                />
              </Card>
              <Card title="邮件设置" size="small" style={{ marginTop: 8 }}>
                <ScheduleMailConfig
                  wrappedComponentRef={(inst) => {
                    mailConfigForm = inst
                  }}
                  config={config}
                  loading={loading.schedule}
                  mailList={suggestMails}
                  onLoadMailList={onLoadSuggestMails}
                />
              </Card>
            </Col>
            <Col span={12}>
              <Card title="发送内容设置" size="small">
                <ScheduleVizConfig
                  displays={displays}
                  portals={portals}
                  portalDashboards={portalDashboards}
                  value={localContentList}
                  onLoadPortalDashboards={onLoadDashboards}
                  onChange={setLocalContentList}
                />
              </Card>
            </Col>
          </Row>
        </div>
      </div>
    </>
  )
}

const mapStateToProps = createStructuredSelector({
  displays: makeSelectDisplays(),
  portals: makeSelectPortals(),
  portalDashboards: makeSelectPortalDashboards(),
  loading: makeSelectLoading(),
  editingSchedule: makeSelectEditingSchedule(),
  suggestMails: makeSelectSuggestMails()
})

const mapDispatchToProps = (dispatch) => ({
  onHideNavigator: () => dispatch(hideNavigator()),
  onLoadDisplays: (projectId) => dispatch(VizActions.loadDisplays(projectId)),
  onLoadPortals: (projectId) => dispatch(VizActions.loadPortals(projectId)),
  onLoadDashboards: (portalId) =>
    dispatch(
      VizActions.loadPortalDashboards(portalId, (dashboards) => {
        dispatch(ScheduleActions.portalDashboardsLoaded(portalId, dashboards))
      })
    ),
  onLoadScheduleDetail: (scheduleId) =>
    dispatch(ScheduleActions.loadScheduleDetail(scheduleId)),
  onAddSchedule: (schedule, resolve) =>
    dispatch(ScheduleActions.addSchedule(schedule, resolve)),
  onEditSchedule: (schedule, resolve) =>
    dispatch(ScheduleActions.editSchedule(schedule, resolve)),
  onResetState: () => dispatch(ScheduleActions.resetScheduleState()),
  onCheckUniqueName: (data, resolve, reject) =>
    dispatch(checkNameUniqueAction('cronjob', data, resolve, reject)),
  onLoadSuggestMails: (keyword) =>
    dispatch(ScheduleActions.loadSuggestMails(keyword))
})

const withConnect = connect(
  mapStateToProps,
  mapDispatchToProps
)
const withReducer = injectReducer({ key: 'schedule', reducer })
const withSaga = injectSaga({ key: 'schedule', saga })
const withVizReducer = injectReducer({
  key: 'viz',
  reducer: vizReducer
})
const withVizSaga = injectSaga({ key: 'viz', saga: vizSaga })
const withDashboardSaga = injectSaga({ key: 'dashboard', saga: dashboardSaga })

export default compose(
  withReducer,
  withSaga,
  withVizReducer,
  withVizSaga,
  withDashboardSaga,
  withConnect
)(ScheduleEditor)<|MERGE_RESOLUTION|>--- conflicted
+++ resolved
@@ -157,40 +157,17 @@
       return
     }
     const { contentList } = editingSchedule.config
-    const needLoadAllDashboards = contentList.some(({ contentType, id }) => {
-      if (contentType !== 'portal') {
-        return false // Display does not need to load slides currently
-      }
-<<<<<<< HEAD
-      if (portals.findIndex((portal) => portal.id === id) < 0) {
-        return true // old invalid portal id need load all dashboards
-      }
-    })
-    if (needLoadAllDashboards) {
-      portals.forEach(({ id }) => {
-        onLoadDashboards(id)
+    // initial Dashboards loading by contentList Portal setting
+    contentList
+      .filter(({ contentType }) => contentType === 'portal')
+      .forEach(({ id }) => {
+        if (~portals.findIndex((portal) => portal.id === id)) {
+          onLoadDashboards(id)
+        }
       })
-    } else {
-      // init load dashboards by contentList setting
-      contentList
-        .filter(({ contentType }) => contentType === 'portal')
-        .forEach(({ id }) => onLoadDashboards(id))
-    }
-  }, [portals, editingSchedule])
-=======
-      const { contentList } = editingSchedule.config
-      // initial Dashboards loading by contentList Portal setting
-      contentList
-        .filter(({ contentType }) => contentType === 'portal')
-        .forEach(({ id }) => {
-          if (~portals.findIndex((portal) => portal.id === id)) {
-            onLoadDashboards(id)
-          }
-        })
     },
     [portals, editingSchedule]
   )
->>>>>>> 71958c91
 
   const {
     displays,
