--- conflicted
+++ resolved
@@ -276,11 +276,6 @@
   }
 }
 
-<<<<<<< HEAD
-=======
-
-
->>>>>>> 8b0764d2
 //.ant-collapse > .ant-collapse-item > .ant-collapse-header .arrow {
 //  color: white;
 //}
@@ -289,3 +284,13 @@
 //}
 
 
+
+
+//.ant-collapse > .ant-collapse-item > .ant-collapse-header .arrow {
+//  color: white;
+//}
+//.ant-collapse > .ant-collapse-item > .ant-collapse-header[aria-expanded="true"] .arrow {
+//  color: white;
+//}
+
+
