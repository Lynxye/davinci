--- conflicted
+++ resolved
@@ -149,15 +149,6 @@
         .set('currentItems', payload.dashboardDetail.widgets)
         .set('currentItemsInfo', payload.dashboardDetail.widgets.reduce((obj, w) => {
           obj[w.id] = {
-<<<<<<< HEAD
-            filters: [],
-            linkageFilters: '',
-            globalFilters: '',
-            params: [],
-            linkageParams: [],
-            globalParams: [],
-            pagination: {}
-=======
             datasource: [],
             loading: false,
             queryParams: {
@@ -175,7 +166,6 @@
             interactId: '',
             rendered: false,
             renderType: 'rerender'
->>>>>>> c7df787c
           }
           return obj
         }, {}))
@@ -191,15 +181,6 @@
         .set('currentItemsInfo', {
           ...itemsInfo,
           [payload.result.id]: {
-<<<<<<< HEAD
-            filters: [],
-            linkageFilters: '',
-            globalFilters: '',
-            params: [],
-            linkageParams: [],
-            globalParams: [],
-            pagination: {}
-=======
             datasource: [],
             loading: false,
             queryParams: {
@@ -217,7 +198,6 @@
             interactId: '',
             rendered: false,
             renderType: 'rerender'
->>>>>>> c7df787c
           }
         })
     case ADD_DASHBOARD_ITEM_FAILURE:
