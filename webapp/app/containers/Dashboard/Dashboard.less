--- conflicted
+++ resolved
@@ -494,6 +494,10 @@
     width: 100%;
     height: 100%;
   }
+
+  .textEditor {
+    height: 100%;
+  }
 }
 
 .menuItem {
@@ -529,8 +533,6 @@
 
 .searchRow {
   margin: -10px 0 -10px;
-<<<<<<< HEAD
-=======
 }
 
 .popHide, .popShow {
@@ -590,5 +592,4 @@
 
 .size {
   width: 78px !important;
->>>>>>> 21d1a2d1
 }