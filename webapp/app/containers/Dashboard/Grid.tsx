/*
 * <<
 * Davinci
 * ==
 * Copyright (C) 2016 - 2017 EDP
 * ==
 * Licensed under the Apache License, Version 2.0 (the "License");
 * you may not use this file except in compliance with the License.
 * You may obtain a copy of the License at
 *
 *      http://www.apache.org/licenses/LICENSE-2.0
 *
 * Unless required by applicable law or agreed to in writing, software
 * distributed under the License is distributed on an "AS IS" BASIS,
 * WITHOUT WARRANTIES OR CONDITIONS OF ANY KIND, either express or implied.
 * See the License for the specific language governing permissions and
 * limitations under the License.
 * >>
 */

import React, { createRef, RefObject } from 'react'
import { findDOMNode } from 'react-dom'
import Helmet from 'react-helmet'
import { connect } from 'react-redux'
import { createStructuredSelector } from 'reselect'
import { Link } from 'react-router-dom'
import { compose } from 'redux'
import injectReducer from 'utils/injectReducer'
import injectSaga from 'utils/injectSaga'
import viewReducer from 'containers/View/reducer'
import viewSaga from 'containers/View/sagas'
import controlReducer from 'app/containers/ControlPanel/reducer'

import {
  IDashboard,
  IDashboardItem,
  QueryVariable,
  IQueryConditions,
  TShareVizsType
} from './types'
import { RouteComponentWithParams } from 'utils/types'

import Container, { ContainerTitle, ContainerBody } from 'components/Container'
import Toolbar from './components/Toolbar'
import DashboardItemForm from './components/DashboardItemForm'
import DashboardItem from './components/DashboardItem'
import DashboardLinkageConfig from './components/DashboardLinkageConfig'

import { IDistinctValueReqeustParams } from 'app/components/Control/types'
import { ControlPanelLayoutTypes, ControlPanelTypes } from 'app/components/Control/constants'
import GlobalControlPanel from '../ControlPanel/Global'
import GlobalControlConfig from 'app/components/Control/Config'
import SharePanel from './SharePanel'
import { getMappingLinkage, processLinkage, removeLinkage } from 'components/Linkages'
import { hasVizEditPermission } from '../Account/components/checkUtilPermission'

import { Responsive, WidthProvider } from 'react-grid-layout'
import AntdFormType from 'antd/lib/form/Form'
import { Row, Col, Button, Modal, Breadcrumb, Menu, message } from 'antd'
import FullScreenPanel from './FullScreenPanel'
import { DashboardActions } from './actions'
const {
  loadDashboardDetail,
  addDashboardItems,
  editDashboardItem,
  editDashboardItems,
  deleteDashboardItem,
  clearCurrentDashboard,
  loadDashboardItemData,
  loadBatchDataWithControlValues,
  initiateDownloadTask,
  renderDashboardItem,
  resizeDashboardItem,
  resizeAllDashboardItem,
  renderChartError,
  openSharePanel,
  drillDashboardItem,
  deleteDrillHistory,
  drillPathsetting,
  selectDashboardItemChart,
  setFullScreenPanelItemId,
  monitoredSyncDataAction,
  monitoredLinkageDataAction,
  monitoredSearchDataAction
} = DashboardActions
import {
  makeSelectCurrentDashboard,
  makeSelectCurrentDashboardLoading,
  makeSelectCurrentItems,
  makeSelectCurrentItemsInfo,
  makeSelectCurrentLinkages
} from './selectors'
import VizActions from 'containers/Viz/actions'
import { makeSelectCurrentPortal, makeSelectCurrentDashboards } from 'containers/Viz/selectors'
import ViewActions from 'containers/View/actions'
import { ControlActions } from 'containers/ControlPanel/actions'

const {
  loadViews,
  loadViewsDetail,
  loadSelectOptions,
  loadColumnDistinctValue
} = ViewActions
const { setSelectOptions } = ControlActions
import { makeSelectWidgets } from 'containers/Widget/selectors'
import { makeSelectViews, makeSelectFormedViews } from 'containers/View/selectors'
import { makeSelectCurrentProject } from 'containers/Projects/selectors'

import {
  DEFAULT_SPLITER,
  GRID_BREAKPOINTS,
  GRID_COLS,
  GRID_ITEM_MARGIN,
  GRID_ROW_HEIGHT
} from 'app/globalConstants'
import { RenderType } from '../Widget/components/Widget'
import { DownloadTypes } from '../App/constants'
import { statistic, IVizData } from 'utils/statistic/statistic.dv'
const utilStyles = require('assets/less/util.less')
const styles = require('./Dashboard.less')
const ResponsiveReactGridLayout = WidthProvider(Responsive)
import { IDrillDetail } from 'components/DataDrill/types'
import { IView } from '../View/types'
type MappedStates = ReturnType<typeof mapStateToProps>
type MappedDispatches = ReturnType<typeof mapDispatchToProps>

type IGridProps = MappedStates & MappedDispatches

interface IGridStates {
  mounted: boolean
  layoutInitialized: boolean
  dashboardItemFormType: string
  dashboardItemFormVisible: boolean
  dashboardItemFormStep: number
  modalLoading: boolean
  selectedWidgets: number[]
  currentItemId: number | boolean
  polling: boolean
  linkageConfigVisible: boolean
  interactingStatus: { [itemId: number]: boolean }
  globalControlConfigVisible: boolean
  nextMenuTitle: string
}

interface IDashboardItemForm extends AntdFormType {
  onReset: () => void
}

export class Grid extends React.Component<IGridProps & RouteComponentWithParams, IGridStates> {
  constructor (props) {
    super(props)

    this.state = {
      mounted: false,
      layoutInitialized: false,

      dashboardItemFormType: '',
      dashboardItemFormVisible: false,
      dashboardItemFormStep: 0,
      modalLoading: false,
      selectedWidgets: [],
      polling: false,
      currentItemId: false,

      linkageConfigVisible: false,
      interactingStatus: {},
      globalControlConfigVisible: false,

      nextMenuTitle: ''
    }

  }

  private containerBody: RefObject<HTMLDivElement> = createRef()
  private containerBodyScrollThrottle: boolean = false
  private interactCallbacks: object = {}
  private interactingLinkagers: object = {}
  private interactGlobalFilters: object = {}
  private resizeSign: number
  private dashboardItemForm: IDashboardItemForm = null
  private refHandles = {
    dashboardItemForm: (f) => { this.dashboardItemForm = f }
  }

  public componentWillMount () {
    const { match, widgets, onLoadDashboardDetail } = this.props
    const { portalId, dashboardId } = match.params
    if (dashboardId && Number(dashboardId) !== -1 && widgets) {
      onLoadDashboardDetail(+portalId, Number(dashboardId))
    }
  }

  private getVizDataForStatistic ({
    portalId,
    projectId,
    dashboardId,
    currentPortal,
    currentProject,
    currentDashboard
  }): IVizData {
    return {
      project_id: +projectId,
      project_name: currentProject && currentProject.name,
      org_id: currentProject && currentProject.orgId,
      viz_type: 'dashboard',
      viz_id: +portalId,
      viz_name: currentPortal && currentPortal.name,
      sub_viz_id: +dashboardId,
      sub_viz_name: currentDashboard && currentDashboard['name']
    }
  }

  public componentWillReceiveProps (nextProps: IGridProps & RouteComponentWithParams) {
    const {
      currentDashboard,
      currentDashboardLoading,
      currentItems,
      currentPortal,
      match: { params: nextParams },
      onLoadDashboardDetail
    } = nextProps
    const { layoutInitialized } = this.state

    const { match, currentProject} = this.props
    const { projectId, portalId, dashboardId } = match.params

    const getVizData = this.getVizDataForStatistic({
      projectId,
      portalId,
      dashboardId: nextParams.dashboardId,
      currentPortal,
      currentProject,
      currentDashboard
    })

    if (nextParams.dashboardId === dashboardId) {
      if (nextProps.currentDashboard !== this.props.currentDashboard) {
        statistic.setOperations({
          ...getVizData,
          create_time:  statistic.getCurrentDateTime()
        }, (data) => {
          const visitRecord = {
            ...data,
            action: 'visit'
          }
          statistic.sendOperation(visitRecord).then((res) => {
            statistic.updateSingleFleld('operation', 'action', 'initial')
          })
        })
      }
    }

    if (nextParams.dashboardId !== dashboardId) {
      this.setState({
        nextMenuTitle: ''
      })

      if (nextParams.dashboardId && Number(nextParams.dashboardId) !== -1) {
        onLoadDashboardDetail(+nextParams.portalId, +nextParams.dashboardId)
      }

      statistic.setDurations({
        ...getVizData,
        end_time: statistic.getCurrentDateTime()
      }, (data) => {
        statistic.sendDuration([data]).then((res) => {
          statistic.setDurations({
            start_time: statistic.getCurrentDateTime()  // 初始化下一时段
          })
        })
      })
    }

    if (!currentDashboardLoading) {
      if (currentItems && !layoutInitialized) {
        this.setState({
          mounted: true
        }, () => {
          this.lazyLoad()
          this.containerBody.current.removeEventListener('scroll', this.lazyLoad, false)
          this.containerBody.current.addEventListener('scroll', this.lazyLoad, false)
        })
      }
    }

    if (currentDashboard && currentDashboard.name) {
      statistic.setDurations({
        sub_viz_name: currentDashboard.name
      })
    }

    if (currentProject && currentProject.name) {
      statistic.setDurations({
        project_name: currentProject.name,
        org_id: currentProject.orgId
      })
    }

    if (currentPortal && currentPortal.name) {
      statistic.setDurations({
        viz_name:  currentPortal.name
      })
    }

  }
  private statisticTimeFuc = () => {
    statistic.isTimeout()
  }
  public componentDidMount () {
    const {
      match,
      currentProject,
      currentDashboard,
      currentPortal,
      match: { params }
    } = this.props

    const { projectId, portalId } = match.params
    const getVizData = this.getVizDataForStatistic({
      projectId,
      portalId,
      dashboardId: params.dashboardId,
      currentPortal,
      currentProject,
      currentDashboard
    })

    window.addEventListener('resize', this.onWindowResize, false)
    window.addEventListener('beforeunload', function (event) {
      statistic.setDurations({
        end_time: statistic.getCurrentDateTime()
      }, (data) => {
        statistic.setPrevDurationRecord(data, () => {
          statistic.setDurations({
            start_time: statistic.getCurrentDateTime(),
            end_time: ''
          })
        })
      })
    }, false)
    statistic.setDurations({
      ...getVizData,
      start_time: statistic.getCurrentDateTime()
    })
    statistic.startClock()
    window.addEventListener('mousemove', this.statisticTimeFuc, false)
    window.addEventListener('visibilitychange', this.onVisibilityChanged, false)
    window.addEventListener('keydown', this.statisticTimeFuc, false)
  }

  private onVisibilityChanged (event) {
    const flag = event.target.webkitHidden
    if (flag) {
      statistic.setDurations({
        end_time: statistic.getCurrentDateTime()
      }, (data) => {
        statistic.sendDuration([data]).then((res) => {
          statistic.resetClock()
        })
      })
    } else {
      statistic.setDurations({
        start_time: statistic.getCurrentDateTime()
      }, (data) => {
        statistic.startClock()
      })
    }
  }

  public componentWillUnmount () {
    statistic.setDurations({
      end_time: statistic.getCurrentDateTime()
    }, (data) => {
      statistic.sendDuration([data])
    })
    window.removeEventListener('resize', this.onWindowResize, false)
    window.removeEventListener('mousemove', this.statisticTimeFuc, false)
    window.removeEventListener('visibilitychange', this.onVisibilityChanged, false)
    window.removeEventListener('keydown', this.statisticTimeFuc, false)
    this.containerBody.current.removeEventListener('scroll', this.lazyLoad, false)
    this.props.onClearCurrentDashboard()
    statistic.resetClock()
  }

  private lazyLoad = () => {
    if (!this.containerBodyScrollThrottle) {
      requestAnimationFrame(() => {
        const { currentItems, currentItemsInfo, onRenderDashboardItem } = this.props

        const waitingItems = currentItems.filter((item) => !currentItemsInfo[item.id].rendered)

        if (waitingItems.length) {
          const { offsetHeight, scrollTop } = this.containerBody.current
          waitingItems.forEach((item) => {
            const itemTop = this.calcItemTop(item.y)

            if (itemTop - scrollTop < offsetHeight) {
              onRenderDashboardItem(item.id)
            }
          })
        } else {
          if (this.containerBody.current) {
            this.containerBody.current.removeEventListener('scroll', this.lazyLoad, false)
          }
        }
        this.containerBodyScrollThrottle = false
      })
      this.containerBodyScrollThrottle = true
    }
  }

  private calcItemTop = (y: number) => Math.round((GRID_ROW_HEIGHT + GRID_ITEM_MARGIN) * y)

  private loadViews = () => {
    const { match, onLoadViews } = this.props
    const { projectId } = match.params
    onLoadViews(Number(projectId))
  }

  private initiateWidgetDownloadTask = (itemId: number) => {
    this.props.onInitiateDownloadTask(DownloadTypes.Widget, void 0, itemId)
  }

  private initiateDashboardDownloadTask = () => {
    const { currentDashboard, onInitiateDownloadTask } = this.props
    onInitiateDownloadTask(DownloadTypes.Dashboard, currentDashboard.id)
  }

  private onDragStop = (layout) => {
    this.onEditDashboardItemsPosition(layout)
  }

  private onResizeStop = (layout, oldItem) => {
    this.onEditDashboardItemsPosition(layout)
    this.props.onResizeDashboardItem(Number(oldItem.i))
  }

  private onEditDashboardItemsPosition = (layout) => {
    const { currentItems, onEditDashboardItems, match } = this.props
    const portalId = +match.params.portalId
    const changedItems = currentItems.map((item) => {
      const { x, y, w, h } = layout.find((l) => Number(l.i) === item.id)
      return {
        ...item,
        x,
        y,
        width: w,
        height: h
      }
    })
    onEditDashboardItems(portalId, changedItems)
  }

  private onBreakpointChange = () => {
    this.props.onResizeAllDashboardItem()
  }

  private onWindowResize = () => {
    if (this.resizeSign) {
      clearTimeout(this.resizeSign)
    }
    this.resizeSign = window.setTimeout(() => {
      this.props.onResizeAllDashboardItem()
      clearTimeout(this.resizeSign)
      this.resizeSign = void 0
    }, 500)
  }

  private showAddDashboardItemForm = () => {
    this.setState({
      dashboardItemFormType: 'add',
      dashboardItemFormVisible: true
    })
  }

  private showEditDashboardItemForm = (itemId) => () => {
    const dashboardItem = this.props.currentItems.find((c) => c.id === itemId)
    this.setState({
      dashboardItemFormType: 'edit',
      dashboardItemFormVisible: true,
      dashboardItemFormStep: 1,
      selectedWidgets: [dashboardItem.widgetId],
      polling: dashboardItem.polling
    }, () => {
      setTimeout(() => {
        this.dashboardItemForm.props.form.setFieldsValue({
          id: dashboardItem.id,
          polling: dashboardItem.polling ? 'true' : 'false',
          frequency: dashboardItem.frequency,
          alias: dashboardItem.alias
        })
      }, 0)
    })
  }
  private showDrillDashboardItemForm = (itemId) => () => {
    const dashboardItem = this.props.currentItems.find((c) => c.id === itemId)
    this.setState({
      selectedWidgets: [dashboardItem.widgetId],
      currentItemId: itemId
    })
  }

  private hideDashboardItemForm = () => {
    this.setState({
      modalLoading: false,
      dashboardItemFormVisible: false,
      selectedWidgets: []
    })
  }

  private afterDashboardItemFormClose = () => {
    this.setState({
      selectedWidgets: [],
      polling: false,
      dashboardItemFormStep: 0
    })
    this.dashboardItemForm.onReset()
    this.dashboardItemForm.props.form.resetFields()
  }

  private widgetSelect = (selectedRowKeys) => {
    this.setState({
      selectedWidgets: selectedRowKeys
    })
  }

  private pollingSelect = (val) => {
    this.setState({
      polling: val === 'true'
    })
  }

  private changeDashboardItemFormStep = (sign) => () => {
    this.setState({
      dashboardItemFormStep: sign
    })
  }

  private saveDashboardItem = () => {
    const { match, currentDashboard, currentItems, widgets, formedViews, onLoadDashboardItemData } = this.props
    const portalId = +match.params.portalId
    const { selectedWidgets, dashboardItemFormType } = this.state
    const formdata: any = this.dashboardItemForm.props.form.getFieldsValue()
    const cols = GRID_COLS.lg

    const yArr = [...currentItems.map((item) => item.y + item.height), 0]
    const maxY = Math.max(...yArr)
    const secondMaxY = maxY === 0 ? 0 : Math.max(...yArr.filter((y) => y !== maxY))

    let maxX = 0
    if (maxY) {
      const maxYItems = currentItems.filter((item) => item.y + item.height === maxY)
      maxX = Math.max(...maxYItems.map((item) => item.x + item.width))

      // if (maxX + 6 > cols) {
        // maxX = 0
      // }
    }

    this.setState({ modalLoading: true })

    const newItem = {
      dashboardId: currentDashboard.id,
      polling: formdata.polling !== 'false',
      frequency: formdata.frequency
    }

    if (dashboardItemFormType === 'add') {
      const positionInfo = {
        width: 6,
        height: 6
      }

      const newItems = selectedWidgets.map((key, index) => {
        const xAxisTemp = index % 2 !== 0 ? 6 : 0
        const yAxisTemp = index % 2 === 0
          ? secondMaxY + 6 * Math.floor(index / 2)
          : maxY + 6 * Math.floor(index / 2)
        let xAxis
        let yAxis
        if (maxX > 0 && maxX <= 6) {
          xAxis = index % 2 === 0 ? 6 : 0
          yAxis = yAxisTemp
        } else if (maxX === 0) {
          xAxis = xAxisTemp
          yAxis = yAxisTemp
        } else if (maxX > 6) {
          xAxis = xAxisTemp
          yAxis = maxY + 6 * Math.floor(index / 2)
        }
        const item = {
          widgetId: key,
          x: xAxis,
          y: yAxis,
          ...newItem,
          ...positionInfo
        }
        return item
      })
      const selectedWidgetsViewIds = widgets.filter((w) => selectedWidgets.includes(w.id)).map((w) => w.viewId)
      const viewIds = selectedWidgetsViewIds
        .filter((viewId, idx) => selectedWidgetsViewIds.indexOf(viewId) === idx)
        .filter((viewId) => !formedViews[viewId])

      if (viewIds.length) {
        this.props.onLoadViewsDetail(viewIds, () => {
          this.props.onAddDashboardItems(portalId, newItems, () => {
            this.hideDashboardItemForm()
          })
        })
      } else {
        this.props.onAddDashboardItems(portalId, newItems, () => {
          this.hideDashboardItemForm()
        })
      }
    } else {
      const dashboardItem = currentItems.find((item) => item.id === Number(formdata.id))
      const modifiedDashboardItem = {
        ...dashboardItem,
        ...newItem,
        widgetId: selectedWidgets[0],
        alias: formdata['alias']
      }

      this.props.onEditDashboardItem(portalId, modifiedDashboardItem, () => {
        onLoadDashboardItemData('rerender', modifiedDashboardItem.id)
        this.hideDashboardItemForm()
      })
    }
  }

  private deleteItem = (id) => () => {
    this.props.onDeleteDashboardItem(id)
  }

  private navDropdownClick = (e) => {
    const { match } = this.props
    const { projectId, portalId } = match.params
    this.props.history.push(`/project/${projectId}/portal/${portalId}/dashboard/${e.key}`)
  }

  private nextNavDropdownClick = (e) => {
    const {widgets} = this.props
    const itemId = e.item && e.item.props && e.item.props.id
    const widgetId = e.item && e.item.props && e.item.props.widgetId
    const widgetDOM = findDOMNode(this[`dashboardItem${itemId}`])
    if (widgetDOM) {
      const widgetParentDOM = widgetDOM.parentNode as HTMLElement
      const scrollCount = widgetParentDOM.style.transform && widgetParentDOM.style.transform.match(/\d+/g)[1]
      const containerBody = widgetParentDOM.parentNode.parentNode as HTMLElement
      const scrollHeight = parseInt(scrollCount, 10) - GRID_ITEM_MARGIN
      containerBody.scrollTop = scrollHeight
    }
    this.setState({
      nextMenuTitle: widgets.find((widget) => widget.id === widgetId)['name']
    })
  }

  private openLinkageConfig = () => {
    this.setState({
      linkageConfigVisible: true
    })
  }

  private closeLinkageConfig = () => {
    this.setState({
      linkageConfigVisible: false
    })
  }

  private saveLinkageConfig = (linkages: any[]) => {
    const { currentDashboard, onEditCurrentDashboard } = this.props

    onEditCurrentDashboard(
      {
        ...currentDashboard,
        config: {
          ...currentDashboard.config,
          linkages
        }
      },
      'linkage',
      () => {
        this.closeLinkageConfig()
        this.clearAllInteracts()
      }
    )
  }

  private checkInteract = (itemId: number) => {
    const { currentLinkages } = this.props
    const isInteractiveItem = currentLinkages.some((c) => {
      const { trigger } = c
      const triggerId = +trigger[0]
      return triggerId === itemId
    })
    return isInteractiveItem
  }

  private doInteract = (itemId: number, triggerData) => {
    const {
      currentLinkages,
      onLoadDashboardItemData,
      onMonitoredLinkageDataAction
    } = this.props

    const mappingLinkage = getMappingLinkage(itemId, currentLinkages)
    this.interactingLinkagers = processLinkage(itemId, triggerData, mappingLinkage, this.interactingLinkagers)

    Object.keys(mappingLinkage).forEach((linkagerItemId) => {
      const { filters, variables } = this.interactingLinkagers[linkagerItemId]
      onLoadDashboardItemData('clear', +linkagerItemId, {
        linkageFilters: Object.values(filters).reduce<string[]>((arr, f: string[]) => arr.concat(...f), []),
        linkageVariables: Object.values(variables).reduce<QueryVariable>((arr, p: QueryVariable) => arr.concat(...p), [])
      })
    })
    this.setState({
      interactingStatus: {
        ...this.state.interactingStatus,
        [itemId]: true
      }
    })
    if (onMonitoredLinkageDataAction) {
      onMonitoredLinkageDataAction()
    }
  }

  private clearAllInteracts = () => {
    const { onLoadDashboardItemData } = this.props
    Object.keys(this.interactingLinkagers).forEach((linkagerItemId) => {
      onLoadDashboardItemData('clear', +linkagerItemId, {
        linkageFilters: [],
        linkageVariables: []
      })
    })
    this.interactingLinkagers = {} // FIXME need remove interact effect
    this.setState({ interactingStatus: {} })
  }

  private turnOffInteract = (itemId) => {
    const {
      currentLinkages,
      onLoadDashboardItemData,
      onMonitoredLinkageDataAction
    } = this.props

    const refreshItemIds = removeLinkage(itemId, currentLinkages, this.interactingLinkagers)
    refreshItemIds.forEach((linkagerItemId) => {
      const { filters, variables } = this.interactingLinkagers[linkagerItemId]
      onLoadDashboardItemData('rerender', linkagerItemId, {
        linkageFilters: Object.values(filters).reduce<string[]>((arr, f: string[]) => arr.concat(...f), []),
        linkageVariables: Object.values(variables).reduce<QueryVariable>((arr, p: QueryVariable) => arr.concat(...p), [])
      })
    })
    this.setState({
      interactingStatus: {
        ...this.state.interactingStatus,
        [itemId]: false
      }
    }, () => {
      onLoadDashboardItemData('clear', itemId)
    })
    if (onMonitoredLinkageDataAction) {
      onMonitoredLinkageDataAction()
    }
  }

  private openGlobalControlConfig = () => {
    this.setState({
      globalControlConfigVisible: true
    })
  }

  private closeGlobalControlConfig = () => {
    this.setState({
      globalControlConfigVisible: false
    })
  }

  private saveControls = (controls, queryMode) => {
    const {
      currentDashboard,
      onEditCurrentDashboard
    } = this.props

    onEditCurrentDashboard(
      {
        ...currentDashboard,
        config: {
          ...currentDashboard.config,
          filters: controls,
          queryMode
        }
      },
      'control',
      () => {
        this.closeGlobalControlConfig()
      }
    )
  }

  private getControlSelectOptions = (controlKey: string, useOptions: boolean, paramsOrOptions, itemId?: number) => {
    if (useOptions) {
      this.props.onSetSelectOptions(controlKey, paramsOrOptions, itemId)
    } else {
      this.props.onLoadSelectOptions(controlKey, paramsOrOptions, itemId)
    }
  }

<<<<<<< HEAD
  private globalControlSearch = (requestParamsByItem: IMapItemControlRequestParams) => {
    const { currentItems, widgets, currentItemsInfo, onMonitoredSearchDataAction } = this.props

    Object.entries(requestParamsByItem).forEach(([itemId, requestParams]) => {
      const item = currentItems.find((ci) => ci.id === Number(itemId))

      if (item) {
        const widget = widgets.find((w) => w.id === item.widgetId)
        let pagination = currentItemsInfo[itemId].queryConditions.pagination
        let noAggregators = false

        try {
          const widgetProps: IWidgetProps = JSON.parse(widget.config)
          const { mode, selectedChart, chartStyles } = widgetProps
          if (mode === 'chart' && selectedChart === getTable().id) {
            if (chartStyles.table.withPaging) {
              pagination = {
                pageSize: Number(chartStyles.table.pageSize),
                ...pagination,
                pageNo: DEFAULT_TABLE_PAGE
              }
            }
            noAggregators = chartStyles.table.withNoAggregators
          }
        } catch (error) {
          message.error(error)
        }

        const { filters: globalFilters, variables: globalVariables } = requestParams
        const queryConditions = {
          ...globalFilters && { globalFilters },
          ...globalVariables && { globalVariables }
        }

        this.getChartData('rerender', Number(itemId), item.widgetId, {
          pagination,
          nativeQuery: noAggregators,
          ...queryConditions
        })
      }
    })
    if (onMonitoredSearchDataAction) {
      onMonitoredSearchDataAction()
    }
  }

  private visibleFullScreen = (currentChartData: ICurrentDataInFullScreenProps) => {
    const {allowFullScreen} = this.state
    if (currentChartData) {
      this.setState({
        currentDataInFullScreen: currentChartData
      })
    }
    this.setState({
      allowFullScreen: !allowFullScreen
    })
  }
  private currentWidgetInFullScreen = (id: number) => {
    const { currentItems, currentItemsInfo, widgets, formedViews, onRenderDashboardItem } = this.props
    const item = currentItems.find((ci) => ci.id === id)
    const widget = widgets.find((w) => w.id === item.widgetId)
    const model = formedViews[widget.viewId].model
    const { rendered } = currentItemsInfo[id]
    if (!rendered) {
      onRenderDashboardItem(id)
    }
    this.setState({
      currentDataInFullScreen: {
        itemId: id,
        widget,
        model
      }
    })
  }
  private changeDashboardSharePanelAuthorizeState = (state) => () => {
    this.setState({
      dashboardSharePanelAuthorized: state
    })
=======
  private openDashboardSharePanel = () => {
    const { currentDashboard, onOpenSharePanel } = this.props
    const { id, name } = currentDashboard
    onOpenSharePanel(id, 'dashboard', name)
>>>>>>> 80bb036d
  }

  private getWidgetInfo = (dashboardItemId) => {
    const { currentItems, widgets } = this.props
    const dashboardItem = currentItems.find((ci) => ci.id === dashboardItemId)
    const widget = widgets.find((w) => w.id === dashboardItem.widgetId)
    return {
      name: widget.name
    }
  }

  private toWorkbench = (itemId, widgetId) => {
    const { projectId, portalId, dashboardId } = this.props.match.params
    const editSign = [projectId, portalId, dashboardId, itemId].join(DEFAULT_SPLITER)
    sessionStorage.setItem('editWidgetFromDashboard', editSign)
    this.props.history.push(`/project/${projectId}/widget/${widgetId}`)
  }

  private dataDrill = (drillDetail) => {
    const { onDrillDashboardItem, onLoadDashboardItemData } = this.props
    const { itemId, widgetId, cols, rows, type, groups, filters, currentGroup } = drillDetail
    const currentDrillStatus: IDrillDetail = { cols, rows, type, groups, filters, currentGroup }

    onDrillDashboardItem(itemId, currentDrillStatus)
    onLoadDashboardItemData('rerender', itemId, {
        drillStatus: currentDrillStatus
    })
  }

  private selectDrillHistory = (history, item, itemId) => {
    const { onLoadDashboardItemData, onDeleteDrillHistory } = this.props
    setTimeout(() => {
      if (history) {
        onLoadDashboardItemData('rerender', itemId, {
          drillStatus: history
        })
      } else {
        onLoadDashboardItemData('rerender', itemId)
      }
    }, 50)
    onDeleteDrillHistory(itemId, item)
  }

  private selectChartsItems = (itemId, renderType, selectedItems) => {
    const { onSelectDashboardItemChart } = this.props
    onSelectDashboardItemChart(itemId, renderType, selectedItems)
  }

  public render () {
    const {
      dashboards,
      widgets,
      currentDashboard,
      currentDashboardLoading,
      currentItems,
      currentItemsInfo,
      views,
      formedViews,
      currentProject,
      currentLinkages,
      onLoadViewsDetail,
      onOpenSharePanel,
      onLoadDashboardItemData,
      onLoadBatchDataWithControlValues,
      onLoadColumnDistinctValue,
      onResizeDashboardItem,
      onRenderChartError,
      onSetFullScreenPanelItemId,
      onMonitoredSyncDataAction,
      onMonitoredSearchDataAction
    } = this.props

    const {
      mounted,
      dashboardItemFormType,
      dashboardItemFormVisible,
      modalLoading,
      selectedWidgets,
      polling,
      currentItemId,
      dashboardItemFormStep,
      linkageConfigVisible,
      interactingStatus,
      globalControlConfigVisible
    } = this.state

    let navDropdown = (<span />)
    let grids = void 0

    if (dashboards) {
      const navDropdownItems = dashboards.map((d) => (
        <Menu.Item key={d.id}>
          {d.name}
        </Menu.Item>
      ))
      navDropdown = (
        <Menu onClick={this.navDropdownClick}>
          {navDropdownItems}
        </Menu>
      )
    }

    let nextNavDropdown = (<span />)
    if (currentDashboard && widgets) {
      const navDropdownItems = currentItems.map((d) => {
        const wid = (widgets.find((widget) => widget.id === d.widgetId))
        return (
        <Menu.Item key={d.id}>
          {d.widgetId ?
              wid && wid.name ? wid.name : ''
              : ''}
        </Menu.Item>
      )})
      nextNavDropdown = (
        <Menu onClick={this.nextNavDropdownClick}>
          {navDropdownItems}
        </Menu>
      )
    }

    let gridEditable = false

    if (currentProject && currentItems && widgets) {
      const itemblocks = []
      const layouts = { lg: [] }
      gridEditable = hasVizEditPermission(currentProject.permission)

      currentItems.forEach((dashboardItem) => {
        const { id, x, y, width, height, widgetId, polling, frequency, alias } = dashboardItem
        const {
          datasource,
          loading,
          shareToken,
          shareLoading,
          downloadCsvLoading,
          interactId,
          rendered,
          renderType,
          queryConditions,
          selectedItems,
          errorMessage
        } = currentItemsInfo[id]
        const widget = widgets.find((w) => w.id === widgetId)
        const interacting = interactingStatus[id] || false
        const view = formedViews[widget.viewId]
        const isTrigger = currentLinkages && currentLinkages.length ? currentLinkages.map((linkage) => linkage.trigger[0]
        ).some((tr) => tr === String(id)) : false

        itemblocks.push((
          <div key={id} className={styles.authSizeTag}>
            <DashboardItem
              itemId={id}
              alias={alias}
              widgets={widgets}
              formedViews={formedViews}
              widget={widget}
              isTrigger={isTrigger}
              datasource={datasource}
              loading={loading}
              polling={polling}
              interacting={interacting}
              frequency={frequency}
              shareToken={shareToken}
              view={view}
              shareLoading={shareLoading}
              downloadCsvLoading={downloadCsvLoading}
              currentProject={currentProject}
              rendered={rendered}
              renderType={renderType}
              queryConditions={queryConditions}
              errorMessage={errorMessage}
              onSelectDrillHistory={this.selectDrillHistory}
              onLoadData={onLoadDashboardItemData}
              onShowEdit={this.showEditDashboardItemForm}
              onShowDrillEdit={this.showDrillDashboardItemForm}
              onDeleteDashboardItem={this.deleteItem}
              onResizeDashboardItem={onResizeDashboardItem}
              onRenderChartError={onRenderChartError}
              onOpenSharePanel={onOpenSharePanel}
              onDownloadCsv={this.initiateWidgetDownloadTask}
              onTurnOffInteract={this.turnOffInteract}
              onCheckTableInteract={this.checkInteract}
              onDoTableInteract={this.doInteract}
              onShowFullScreen={onSetFullScreenPanelItemId}
              onEditWidget={this.toWorkbench}
              onDrillData={this.dataDrill}
              onSelectChartsItems={this.selectChartsItems}
              onGetControlOptions={this.getControlSelectOptions}
              onControlSearch={onLoadBatchDataWithControlValues}
              selectedItems={selectedItems}
              onMonitoredSyncDataAction={onMonitoredSyncDataAction}
              onMonitoredSearchDataAction={onMonitoredSearchDataAction}
              ref={(f) => this[`dashboardItem${id}`] = f}
            />
          </div>
        ))

        layouts.lg.push({
          x,
          y,
          w: width,
          h: height,
          i: `${id}`
        })

      })
      grids = (
        <ResponsiveReactGridLayout
          className={styles.grid}
          rowHeight={GRID_ROW_HEIGHT}
          margin={[GRID_ITEM_MARGIN, GRID_ITEM_MARGIN]}
          breakpoints={GRID_BREAKPOINTS}
          cols={GRID_COLS}
          layouts={layouts}
          onDragStop={this.onDragStop}
          onResizeStop={this.onResizeStop}
          onBreakpointChange={this.onBreakpointChange}
          measureBeforeMount={false}
          draggableHandle={`.${styles.title}`}
          useCSSTransforms={mounted}
          isDraggable={gridEditable}
          isResizable={gridEditable}
        >
          {itemblocks}
        </ResponsiveReactGridLayout>
      )
    }

    const saveDashboardItemButton = (
      <Button
        key="submit"
        size="large"
        type="primary"
        loading={modalLoading}
        disabled={modalLoading}
        onClick={this.saveDashboardItem}
      >
        保 存
      </Button>
    )

    const modalButtons = dashboardItemFormType === 'add'
      ? dashboardItemFormStep
        ? [(
          <Button
            key="back"
            size="large"
            onClick={this.changeDashboardItemFormStep(0)}
          >
            上一步
          </Button>
        ), saveDashboardItemButton]
        : [(
          <Button
            key="forward"
            size="large"
            type="primary"
            disabled={selectedWidgets.length === 0}
            onClick={this.changeDashboardItemFormStep(1)}
          >
            下一步
          </Button>
        )]
      : saveDashboardItemButton

    return (
      <Container>
        <Helmet title={currentDashboard && currentDashboard.name} />
        <ContainerTitle>
          <Row>
            <Col sm={12}>
              <Breadcrumb className={utilStyles.breadcrumb}>
                {
                  currentDashboard && (
                    <Breadcrumb.Item>
                      <Link to="">
                        {`${currentDashboard.name} `}
                      </Link>
                    </Breadcrumb.Item>
                  )
                }
              </Breadcrumb>
            </Col>
            <Toolbar
              currentProject={currentProject}
              currentDashboard={currentDashboard}
              showAddDashboardItem={this.showAddDashboardItemForm}
              onOpenSharePanel={this.openDashboardSharePanel}
              onOpenGlobalControlConfig={this.openGlobalControlConfig}
              onOpenLinkageConfig={this.openLinkageConfig}
              onDownloadDashboard={this.initiateDashboardDownloadTask}
            />
          </Row>
          <GlobalControlPanel
            currentDashboard={currentDashboard}
            currentItems={currentItems}
            formedViews={formedViews}
            layoutType={ControlPanelLayoutTypes.Dashboard}
            onGetOptions={this.getControlSelectOptions}
            onSearch={onLoadBatchDataWithControlValues}
            onMonitoredSearchDataAction={onMonitoredSearchDataAction}
          />
        </ContainerTitle>
        <ContainerBody grid ref={this.containerBody}>
          {grids}
          <div className={styles.gridBottom} />
        </ContainerBody>
        <FullScreenPanel
          currentDashboard={currentDashboard}
          widgets={widgets}
          formedViews={formedViews}
          currentItems={currentItems}
          currentItemsInfo={currentItemsInfo}
          onLoadData={onLoadDashboardItemData}
          onGetOptions={this.getControlSelectOptions}
          onSearch={onLoadBatchDataWithControlValues}
          onMonitoredSearchDataAction={onMonitoredSearchDataAction}
        />
        <SharePanel />
        {gridEditable && (
          <>
            <Modal
              title={`${dashboardItemFormType === 'add' ? '新增' : '修改'} Widget`}
              wrapClassName="ant-modal-large"
              visible={dashboardItemFormVisible}
              footer={modalButtons}
              onCancel={this.hideDashboardItemForm}
              afterClose={this.afterDashboardItemFormClose}
            >
              <DashboardItemForm
                type={dashboardItemFormType}
                widgets={widgets || []}
                selectedWidgets={selectedWidgets}
                currentDashboard={this.props.currentDashboard}
                polling={polling}
                step={dashboardItemFormStep}
                onWidgetSelect={this.widgetSelect}
                onPollingSelect={this.pollingSelect}
                wrappedComponentRef={this.refHandles.dashboardItemForm}
              />
            </Modal>
            <DashboardLinkageConfig
              currentDashboard={currentDashboard}
              currentItems={currentItems}
              currentItemsInfo={currentItemsInfo}
              views={formedViews}
              widgets={widgets}
              visible={linkageConfigVisible}
              loading={currentDashboardLoading}
              onGetWidgetInfo={this.getWidgetInfo}
              onSave={this.saveLinkageConfig}
              onCancel={this.closeLinkageConfig}
              linkages={currentLinkages}
            />
            <GlobalControlConfig
              type={ControlPanelTypes.Global}
              originalControls={currentDashboard.config.filters}
              currentItems={currentItems}
              views={views}
              formedViews={formedViews}
              widgets={widgets}
              visible={globalControlConfigVisible}
              loading={currentDashboardLoading}
              queryMode={currentDashboard.config.queryMode}
              onCancel={this.closeGlobalControlConfig}
              onSave={this.saveControls}
              onLoadViews={this.loadViews}
              onLoadViewDetail={onLoadViewsDetail}
              onGetOptions={onLoadColumnDistinctValue}
            />
          </>
        )}
      </Container>
    )
  }
}

const mapStateToProps = createStructuredSelector({
  currentProject: makeSelectCurrentProject(),
  dashboards: makeSelectCurrentDashboards(),
  widgets: makeSelectWidgets(),
  views: makeSelectViews(),
  formedViews: makeSelectFormedViews(),
  currentPortal: makeSelectCurrentPortal(),
  currentDashboard: makeSelectCurrentDashboard(),
  currentDashboardLoading: makeSelectCurrentDashboardLoading(),
  currentItems: makeSelectCurrentItems(),
  currentItemsInfo: makeSelectCurrentItemsInfo(),
  currentLinkages: makeSelectCurrentLinkages()
})

export function mapDispatchToProps (dispatch) {
  return {
    onLoadDashboardDetail: (
      portalId: number,
      dashboardId: number
    ) => dispatch(loadDashboardDetail(portalId, dashboardId)),
    onAddDashboardItems: (
      portalId: number,
      items: Array<Omit<IDashboardItem, 'id' | 'config'>>,
      resolve: (items: IDashboardItem[]) => void
    ) => dispatch(addDashboardItems(portalId, items, resolve)),
    onEditCurrentDashboard: (
      dashboard: IDashboard,
      type: 'linkage' | 'control',
      resolve: () => void
    ) => dispatch(VizActions.editCurrentDashboard(dashboard, type, resolve)),
    onEditDashboardItem: (
      portalId: number,
      item: IDashboardItem,
      resolve: () => void
    ) => dispatch(editDashboardItem(portalId, item, resolve)),
    onEditDashboardItems: (
      portalId: number,
      items: IDashboardItem[]
    ) => dispatch(editDashboardItems(portalId, items)),
    onDeleteDashboardItem: (
      id: number,
      resolve?: () => void
    ) => dispatch(deleteDashboardItem(id, resolve)),
    onLoadDashboardItemData: (
      renderType: RenderType,
      itemId: number,
      queryConditions?: Partial<IQueryConditions>
    ) => dispatch(loadDashboardItemData(renderType, itemId, queryConditions)),
    onLoadBatchDataWithControlValues: (
      type: ControlPanelTypes,
      relatedItems: number[],
      formValues?: object,
      itemId?: number
    ) => dispatch(loadBatchDataWithControlValues(type, relatedItems, formValues, itemId)),
    onLoadColumnDistinctValue: (
      paramsByViewId: {
        [viewId: string]: Omit<IDistinctValueReqeustParams, 'cache' | 'expired'>
      },
      callback: (options?: object[]) => void
    ) => dispatch(loadColumnDistinctValue(paramsByViewId, callback)),
    onLoadViews: (projectId: number) => dispatch(loadViews(projectId)),
    onLoadViewsDetail: (
      viewIds: number[],
      resolve: (views: IView[]) => void
    ) => dispatch(loadViewsDetail(viewIds, resolve)),
    onClearCurrentDashboard: () => dispatch(clearCurrentDashboard()),
    onInitiateDownloadTask: (
      type: DownloadTypes,
      id?: number,
      itemId?: number
    ) => dispatch(initiateDownloadTask(type, id, itemId)),
    onLoadSelectOptions: (
      controlKey: string,
      requestParams: { [viewId: string]: IDistinctValueReqeustParams },
      itemId?: number
    ) => dispatch(loadSelectOptions(controlKey, requestParams, itemId)),
    onSetSelectOptions: (
      controlKey: string,
      options: any[],
      itemId?: number
    ) => dispatch(setSelectOptions(controlKey, options, itemId)),
    onRenderDashboardItem: (itemId: number) => dispatch(renderDashboardItem(itemId)),
    onResizeDashboardItem: (itemId: number) => dispatch(resizeDashboardItem(itemId)),
    onResizeAllDashboardItem: () => dispatch(resizeAllDashboardItem()),
    onRenderChartError: (itemId: number, error: Error) =>
      dispatch(renderChartError(itemId, error)),
    onOpenSharePanel: (
      id: number,
      type: TShareVizsType,
      title: string,
      itemId?: number
    ) => dispatch(openSharePanel(id, type, title, itemId)),
    onDrillDashboardItem: (
      itemId: number,
      drillHistory: any
    ) => dispatch(drillDashboardItem(itemId, drillHistory)),
    onDrillPathSetting: (
      itemId: number,
      history: any[]
    ) => dispatch(drillPathsetting(itemId, history)),
    onDeleteDrillHistory: (
      itemId: number,
      index: number
    ) => dispatch(deleteDrillHistory(itemId, index)),
    onSelectDashboardItemChart: (
      itemId: number,
      renderType: RenderType,
      selectedItems: number[]
    ) => dispatch(selectDashboardItemChart(itemId, renderType, selectedItems)),
    onSetFullScreenPanelItemId: (itemId: number) => dispatch(setFullScreenPanelItemId(itemId)),
    onMonitoredSyncDataAction: () => dispatch(monitoredSyncDataAction()),
    onMonitoredLinkageDataAction: () => dispatch(monitoredLinkageDataAction()),
    onMonitoredSearchDataAction: () => dispatch(monitoredSearchDataAction())
  }
}

const withConnect = connect(mapStateToProps, mapDispatchToProps)

const withViewReducer = injectReducer({ key: 'view', reducer: viewReducer })
const withViewSaga = injectSaga({ key: 'view', saga: viewSaga })

const withControlReducer = injectReducer({ key: 'control', reducer: controlReducer })

export default compose(
  withViewReducer,
  withControlReducer,
  withViewSaga,
  withConnect
)(Grid)<|MERGE_RESOLUTION|>--- conflicted
+++ resolved
@@ -807,91 +807,10 @@
     }
   }
 
-<<<<<<< HEAD
-  private globalControlSearch = (requestParamsByItem: IMapItemControlRequestParams) => {
-    const { currentItems, widgets, currentItemsInfo, onMonitoredSearchDataAction } = this.props
-
-    Object.entries(requestParamsByItem).forEach(([itemId, requestParams]) => {
-      const item = currentItems.find((ci) => ci.id === Number(itemId))
-
-      if (item) {
-        const widget = widgets.find((w) => w.id === item.widgetId)
-        let pagination = currentItemsInfo[itemId].queryConditions.pagination
-        let noAggregators = false
-
-        try {
-          const widgetProps: IWidgetProps = JSON.parse(widget.config)
-          const { mode, selectedChart, chartStyles } = widgetProps
-          if (mode === 'chart' && selectedChart === getTable().id) {
-            if (chartStyles.table.withPaging) {
-              pagination = {
-                pageSize: Number(chartStyles.table.pageSize),
-                ...pagination,
-                pageNo: DEFAULT_TABLE_PAGE
-              }
-            }
-            noAggregators = chartStyles.table.withNoAggregators
-          }
-        } catch (error) {
-          message.error(error)
-        }
-
-        const { filters: globalFilters, variables: globalVariables } = requestParams
-        const queryConditions = {
-          ...globalFilters && { globalFilters },
-          ...globalVariables && { globalVariables }
-        }
-
-        this.getChartData('rerender', Number(itemId), item.widgetId, {
-          pagination,
-          nativeQuery: noAggregators,
-          ...queryConditions
-        })
-      }
-    })
-    if (onMonitoredSearchDataAction) {
-      onMonitoredSearchDataAction()
-    }
-  }
-
-  private visibleFullScreen = (currentChartData: ICurrentDataInFullScreenProps) => {
-    const {allowFullScreen} = this.state
-    if (currentChartData) {
-      this.setState({
-        currentDataInFullScreen: currentChartData
-      })
-    }
-    this.setState({
-      allowFullScreen: !allowFullScreen
-    })
-  }
-  private currentWidgetInFullScreen = (id: number) => {
-    const { currentItems, currentItemsInfo, widgets, formedViews, onRenderDashboardItem } = this.props
-    const item = currentItems.find((ci) => ci.id === id)
-    const widget = widgets.find((w) => w.id === item.widgetId)
-    const model = formedViews[widget.viewId].model
-    const { rendered } = currentItemsInfo[id]
-    if (!rendered) {
-      onRenderDashboardItem(id)
-    }
-    this.setState({
-      currentDataInFullScreen: {
-        itemId: id,
-        widget,
-        model
-      }
-    })
-  }
-  private changeDashboardSharePanelAuthorizeState = (state) => () => {
-    this.setState({
-      dashboardSharePanelAuthorized: state
-    })
-=======
   private openDashboardSharePanel = () => {
     const { currentDashboard, onOpenSharePanel } = this.props
     const { id, name } = currentDashboard
     onOpenSharePanel(id, 'dashboard', name)
->>>>>>> 80bb036d
   }
 
   private getWidgetInfo = (dashboardItemId) => {
