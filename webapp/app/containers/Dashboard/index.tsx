--- conflicted
+++ resolved
@@ -59,10 +59,6 @@
   loadDashboardDetail
 } from './actions'
 import { makeSelectDashboards, makeSelectModalLoading } from './selectors'
-<<<<<<< HEAD
-import { makeSelectLoginUser } from '../App/selectors'
-=======
->>>>>>> c7df787c
 import { hideNavigator, checkNameUniqueAction } from '../App/actions'
 import { listToTree, findFirstLeaf } from './components/localPositionUtil'
 
