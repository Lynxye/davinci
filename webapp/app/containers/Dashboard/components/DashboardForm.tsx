/*
 * <<
 * Davinci
 * ==
 * Copyright (C) 2016 - 2017 EDP
 * ==
 * Licensed under the Apache License, Version 2.0 (the "License");
 * you may not use this file except in compliance with the License.
 * You may obtain a copy of the License at
 *
 *      http://www.apache.org/licenses/LICENSE-2.0
 *
 * Unless required by applicable law or agreed to in writing, software
 * distributed under the License is distributed on an "AS IS" BASIS,
 * WITHOUT WARRANTIES OR CONDITIONS OF ANY KIND, either express or implied.
 * See the License for the specific language governing permissions and
 * limitations under the License.
 * >>
 */

import * as React from 'react'

import { Form, Row, Col, Input, Radio, Select, Tabs, Checkbox} from 'antd'
<<<<<<< HEAD
import {IExludeRoles} from 'containers/Viz/components/PortalList'
const styles = require('containers/Viz/Viz.less')
=======
import { IExludeRoles } from 'containers/Portal/components/PortalList'
import { FormComponentProps } from 'antd/lib/form'
const styles = require('containers/Portal/Portal.less')
>>>>>>> 71958c91
const TabPane = Tabs.TabPane
const Option = Select.Option
const FormItem = Form.Item
const RadioGroup = Radio.Group

const utilStyles = require('assets/less/util.less')

interface IDashboardFormProps extends FormComponentProps {
  portalId: number
  type: string
  itemId: number
  form: any
  dashboards: any[]
  onCheckUniqueName: (pathname: string, data: any, resolve: () => any, reject: (error: string) => any) => any
  exludeRoles?: IExludeRoles[]
  onChangePermission: (scope: object, e: any) => any
}

export class DashboardForm extends React.PureComponent<IDashboardFormProps, {}> {
  private checkNameUnique = (rule, value = '', callback) => {
    const { onCheckUniqueName, type, form, portalId} = this.props
    const { id } = form.getFieldsValue()
    const data = {
      portal: portalId,
      id: type === ('add' || 'copy') ? '' : id,
      name: value
    }

    if (!value) {
      callback()
    }

    type === 'move'
      ? callback()
      : onCheckUniqueName('dashboard', data,
          () => {
            callback()
        }, (err) => {
          callback(err)
        })
  }

  public render () {
    const { getFieldDecorator } = this.props.form
    const { dashboards, type, itemId, exludeRoles } = this.props
    const commonFormItemStyle = {
      labelCol: { span: 6 },
      wrapperCol: { span: 16 }
    }
    const authControl = exludeRoles && exludeRoles.length ? exludeRoles.map((role) => (
      <div className={styles.excludeList} key={`${role.name}key`}>
        <Checkbox checked={role.permission} onChange={this.props.onChangePermission.bind(this, role)}/>
        <b>{role.name}</b>
      </div>
    )) : []

    const dashboardsArr = (dashboards as any[]).filter((d) => d.type === 0)
    const folderOptions = (dashboardsArr as any[]).map((s) => <Option key={`${s.id}`} value={`${s.id}`}>{s.name}</Option>)

    const deleteItem = (dashboards as any[]).find((d) => d.id === Number(itemId))
    let deleteType = ''
    let deleteName = ''
    if (deleteItem) {
      deleteType = deleteItem.type === 0 ? '文件夹' : 'Dashboard'
      deleteName = deleteItem.name
    }

    return (
      <Form>
        <FormItem className={utilStyles.hide}>
          {getFieldDecorator('id', {
            hidden: type === 'add' && 'copy'
          })(
            <Input />
          )}
        </FormItem>
        <Row gutter={8} className={type === 'move' ? '' : utilStyles.hide}>
          <Col span={24}>
            <FormItem label="所属文件夹" {...commonFormItemStyle}>
              {getFieldDecorator('folder', {
                rules: [{
                  required: true,
                  message: '请选择所属文件夹'
                }],
                initialValue: '0'
              })(
                <Select>
                  <Option key="0" value="0">根目录</Option>
                  {folderOptions}
                </Select>
              )}
            </FormItem>
          </Col>
        </Row>
        <Row gutter={8} className={type === 'delete' || type === 'move' ? utilStyles.hide : ''}>
        <Tabs defaultActiveKey="dashboardInfo">
          <TabPane tab="基本信息" key="dashboardInfo">
          <Col span={24}>
            <FormItem label="所属文件夹" {...commonFormItemStyle}>
              {getFieldDecorator('folder', {
                rules: [{
                  required: true,
                  message: '请选择所属文件夹'
                }],
                // initialValue: (folderOptions as any[]).length ? `${dashboardsArr[0].name}` : ''
                initialValue: '0'
              })(
                <Select>
                  <Option key="0" value="0">根目录</Option>
                  {folderOptions}
                </Select>
              )}
            </FormItem>
            <FormItem className={utilStyles.hide}>
              {getFieldDecorator('config', {})(
                <Input />
              )}
            </FormItem>
            <FormItem className={utilStyles.hide}>
              {getFieldDecorator('index', {})(
                <Input />
              )}
            </FormItem>
            <FormItem
              label={type === 'copy' ? '重命名' : '名称'}
              {...commonFormItemStyle}
              hasFeedback
              className={type === 'move' ? utilStyles.hide : ''}
            >
              {getFieldDecorator('name', {
                rules: [{
                  required: true,
                  message: 'Name 不能为空'
                }, {
                  validator: this.checkNameUnique
                }]
              })(
                <Input placeholder="Name" />
              )}
            </FormItem>
            <FormItem
              label="选择类型"
              {...commonFormItemStyle}
              className={type === 'move' ? utilStyles.hide : ''}
            >
              {getFieldDecorator('selectType', {
                initialValue: 1
              })(
                 <RadioGroup disabled={type === 'edit' || type === 'copy' || type === 'move'}>
                    <Radio value={0}>文件夹</Radio>
                    <Radio value={1}>Dashboard</Radio>
                    {/* <Radio value={2}>Report</Radio> */}
                    {/* <Select disabled={type === 'edit' || type === 'copy' || type === 'move'}>
                      <Option key="0" value="0">文件夹</Option>
                      <Option key="Dashboard" value="1">Dashboard</Option>
                      <Option key="Report" value="2">Report</Option>
                    </Select> */}
                  </RadioGroup>
              )}
            </FormItem>
          </Col>
          </TabPane>
          <TabPane tab="权限管理" key="dashboardControl">
            {
              authControl
            }
          </TabPane>
          </Tabs>
        </Row>
        <p className={type === 'delete' ? '' : utilStyles.hide}>
          确定要删除 {deleteType}：{deleteName} ？
        </p>
      </Form>
    )
  }
}

export default Form.create<IDashboardFormProps>()(DashboardForm)
<|MERGE_RESOLUTION|>--- conflicted
+++ resolved
@@ -21,14 +21,9 @@
 import * as React from 'react'
 
 import { Form, Row, Col, Input, Radio, Select, Tabs, Checkbox} from 'antd'
-<<<<<<< HEAD
-import {IExludeRoles} from 'containers/Viz/components/PortalList'
+import { IExludeRoles } from 'containers/Viz/components/PortalList'
+import { FormComponentProps } from 'antd/lib/form'
 const styles = require('containers/Viz/Viz.less')
-=======
-import { IExludeRoles } from 'containers/Portal/components/PortalList'
-import { FormComponentProps } from 'antd/lib/form'
-const styles = require('containers/Portal/Portal.less')
->>>>>>> 71958c91
 const TabPane = Tabs.TabPane
 const Option = Select.Option
 const FormItem = Form.Item
