--- conflicted
+++ resolved
@@ -22,6 +22,7 @@
 import {connect} from 'react-redux'
 import PropTypes from 'prop-types'
 import Icon from 'antd/lib/icon'
+import Col from 'antd/lib/col'
 
 import styles from '../Dashboard.less'
 
@@ -33,7 +34,7 @@
 
     this.state = {
       editorLoaded: false,
-      content: ''
+      popClass: styles.popHide
     }
 
     import('react-quill').then(rq => {
@@ -48,8 +49,6 @@
         editorLoaded: true
       })
     })
-<<<<<<< HEAD
-=======
 
     this.spliterSelectCallback = null
 
@@ -86,28 +85,20 @@
       popClass: styles.popHide
     })
     TextChart.spliterSelectCallback(c)
->>>>>>> 21d1a2d1
   }
 
   render () {
     const {
-      // data,
+      data,
       loading,
       editing,
       className,
-      // chartParams,
-      onTextEditorChange
+      onTextEditorChange,
+      chartParams
     } = this.props
 
     const {
       editorLoaded,
-<<<<<<< HEAD
-      content
-    } = this.state
-
-    const editorContent = editorLoaded
-      ? (
-=======
       popClass,
       sizeWhiteList
     } = this.state
@@ -167,18 +158,15 @@
             </div>
           </button>
         </div>
->>>>>>> 21d1a2d1
         <ReactQuill
-          value={content}
+          value={chartParams.richTextEdited}
           onChange={onTextEditorChange}
           className={styles.editor}
-<<<<<<< HEAD
-=======
           modules={this.modules}
           formats={this.formats}
           theme={'snow'}
->>>>>>> 21d1a2d1
         />
+      </div>
       )
       : (
         <p>编辑器加载中……</p>
@@ -195,11 +183,9 @@
       : (
         <div className={styles.textEditorContainer}>
           {
-            editing
-              ? editorContent
-              : (
-                <div>显示编辑好的文本</div>
-              )
+          editing
+            ? editorContent
+            : (<div className="ql-editor" dangerouslySetInnerHTML={{__html: content}} />)
           }
         </div>
       )
@@ -213,12 +199,11 @@
 }
 
 TextChart.propTypes = {
-  // id: PropTypes.string,
-  // data: PropTypes.object,
+  data: PropTypes.object,
   loading: PropTypes.bool,
   editing: PropTypes.bool,
   className: PropTypes.string,
-  // chartParams: PropTypes.object,
+  chartParams: PropTypes.object,
   onTextEditorChange: PropTypes.func
 }
 
@@ -226,14 +211,4 @@
   chartParams: {}
 }
 
-<<<<<<< HEAD
-export function mapDispatchToProps (dispatch) {
-  return {
-
-  }
-}
-
-export default connect(null, mapDispatchToProps)(TextChart)
-=======
-export default connect(null, null)(TextChart)
->>>>>>> 21d1a2d1
+export default connect(null, null)(TextChart)