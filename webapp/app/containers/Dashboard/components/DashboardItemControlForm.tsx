/*
 * <<
 * Davinci
 * ==
 * Copyright (C) 2016 - 2017 EDP
 * ==
 * Licensed under the Apache License, Version 2.0 (the "License");
 * you may not use this file except in compliance with the License.
 * You may obtain a copy of the License at
 *
 *      http://www.apache.org/licenses/LICENSE-2.0
 *
 * Unless required by applicable law or agreed to in writing, software
 * distributed under the License is distributed on an "AS IS" BASIS,
 * WITHOUT WARRANTIES OR CONDITIONS OF ANY KIND, either express or implied.
 * See the License for the specific language governing permissions and
 * limitations under the License.
 * >>
 */

import React, { PureComponent, Suspense } from 'react'
import { Form, Button, Row, Col } from 'antd'
import { FormComponentProps } from 'antd/lib/form/Form'
import { IQueryConditions } from '../Grid'
import {
  IRenderTreeItem,
  ILocalRenderTreeItem,
  IControlRequestParams,
  ILocalControl,
  getControlRenderTree,
  getModelValue,
  getVariableValue,
  IControlRelatedField,
  OnGetControlOptions,
  IMapControlOptions,
  getParents,
  getAllChildren,
  deserializeDefaultValue
} from 'app/components/Filters'
import { SHOULD_LOAD_OPTIONS, defaultFilterControlGridProps } from 'app/components/Filters/filterTypes'
import FilterControl from 'app/components/Filters/FilterControl'
import { localControlMigrationRecorder } from 'app/utils/migrationRecorders'

const styles = require('../Dashboard.less')

interface IDashboardItemControlFormProps {
  viewId: number
  controls: ILocalControl[]
  mapOptions: IMapControlOptions
  onGetOptions: OnGetControlOptions
  onSearch: (queayConditions: Partial<IQueryConditions>) => void
  onHide: () => void
}

interface IDashboardItemControlFormStates {
  renderTree: IRenderTreeItem[],
  flatTree: {
    [key: string]: IRenderTreeItem
  },
  controlValues: {
    [key: string]: any
  }
}

export class DashboardItemControlForm extends PureComponent<IDashboardItemControlFormProps & FormComponentProps, IDashboardItemControlFormStates> {

  constructor (props) {
    super(props)
    this.state = {
      renderTree: [],
      flatTree: {},
      controlValues: {}
    }
  }

  private controlRequestParams: {
    [filterKey: string]: IControlRequestParams
  } = {}

  public componentWillMount () {
    this.initDerivedState(this.props.controls)
  }

  public componentWillReceiveProps (nextProps) {
    const { controls } = this.props
    if (nextProps.controls !== controls) {
      this.initDerivedState(nextProps.controls)
    }
  }

  private initDerivedState = (controls: ILocalControl[]) => {
    const controlValues = {}

    this.controlRequestParams = {}

    const replica = controls.map((control) => {
      control = localControlMigrationRecorder(control)
      const defaultFilterValue = deserializeDefaultValue(control)
      if (defaultFilterValue) {
        controlValues[control.key] = defaultFilterValue
        this.setControlRequestParams(control, defaultFilterValue)
      }
      return {...control}
    })

    const { renderTree, flatTree } = getControlRenderTree<ILocalControl, IRenderTreeItem>(replica)

    Object.values(flatTree).forEach((control) => {
      if (SHOULD_LOAD_OPTIONS[control.type]) {
        this.loadOptions(control, flatTree, controlValues)
      }
    })

    this.setState({
      renderTree,
      flatTree,
      controlValues
    })
  }

  private setControlRequestParams = (control: ILocalControl, val) => {
    const { key, interactionType, fields } = control

    if (!this.controlRequestParams[key]) {
      this.controlRequestParams[key] = {
        variables: [],
        filters: []
      }
    }
    if (interactionType === 'column') {
      this.controlRequestParams[key].filters = getModelValue(control, fields as IControlRelatedField, val)
    } else {
      this.controlRequestParams[key].variables = getVariableValue(control, fields, val)
    }
  }

  private loadOptions = (
    renderControl: IRenderTreeItem,
    flatTree: { [key: string]: IRenderTreeItem },
    controlValues: { [key: string]: any }
  ) => {
    const { viewId, onGetOptions } = this.props
<<<<<<< HEAD
    const { key, interactionType, fields, parent, customOptions, options } = renderControl as ILocalRenderTreeItem
=======
    const {
      key,
      interactionType,
      fields,
      parent,
      cache,
      expired,
      customOptions,
      options
    } = renderControl as ILocalRenderTreeItem
>>>>>>> 5fea781c

    if (customOptions) {
      onGetOptions(key, true, options)
    } else {
      const parents = getParents<ILocalControl>(parent, flatTree)
      let filters = []
      let variables = []

      parents.forEach((parentControl) => {
        const parentValue = controlValues[parentControl.key]
        if (parentControl.interactionType === 'column') {
          filters = filters.concat(getModelValue(parentControl, parentControl.fields as IControlRelatedField, parentValue))
        } else {
          variables = variables.concat(getVariableValue(parentControl, parentControl.fields, parentValue))
        }
      })

      const columns = interactionType === 'column'
        ? [(fields as IControlRelatedField).name]
        : (fields as IControlRelatedField).optionsFromColumn
          ? [(fields as IControlRelatedField).column]
          : void 0

      if (columns) {
        onGetOptions(key, false, {
          [viewId]: {
            columns,
            filters,
            variables,
            cache,
            expired
          }
        })
      }
    }
  }

  private change = (control: ILocalControl, val) => {
    const { flatTree } = this.state
    const { key } = control
    const childrenKeys = getAllChildren(key, flatTree)

    const controlValues = {
      ...this.state.controlValues,
      [key]: val
    }

    this.setControlRequestParams(control, val)

    if (childrenKeys.length) {
      childrenKeys.forEach((childKey) => {
        const child = flatTree[childKey]
        if (SHOULD_LOAD_OPTIONS[child.type]) {
          this.loadOptions(child, flatTree, controlValues)
        }
      })
    }

    this.setState({ controlValues })
  }

  private search = () => {
    const { onSearch, onHide } = this.props
    const { flatTree } = this.state
    const formValues = this.props.form.getFieldsValue()

    Object.entries(formValues).forEach(([controlKey, value]) => {
      const control = flatTree[controlKey]
      this.setControlRequestParams(control as ILocalRenderTreeItem, value)
    })

    const queryConditions = Object.values(this.controlRequestParams).reduce((filterValue, val) => {
      filterValue.variables = filterValue.variables.concat(val.variables)
      filterValue.tempFilters = filterValue.tempFilters.concat(val.filters)
      return filterValue
    }, {
      variables: [],
      tempFilters: []
    })

    onSearch({ ...queryConditions })

    onHide()
  }

  private renderFilterControls = (renderTree: IRenderTreeItem[], parents?: ILocalControl[]) => {
<<<<<<< HEAD
    const { form, onGetOptions, mapOptions } = this.props
=======
    const { form, mapOptions } = this.props
>>>>>>> 5fea781c
    const { controlValues } = this.state

    let components = []

    renderTree.forEach((control) => {
      const { key, width, children, ...rest } = control as ILocalRenderTreeItem
      const parentsInfo = parents
        ? parents.reduce((values, parentControl) => {
            const parentSelectedValue = controlValues[parentControl.key]
            if (parentSelectedValue && !(Array.isArray(parentSelectedValue) && !parentSelectedValue.length)) {
              values = values.concat({
                control: parentControl,
                value: parentSelectedValue
              })
            }
            return values
          }, [])
        : null
      const controlGridProps = width
          ? {
              lg: width,
              md: width < 8 ? 12 : 24
            }
          : defaultFilterControlGridProps
      components = components.concat(
        <Col
          key={key}
          {...controlGridProps}
        >
          <FilterControl
            form={form}
            control={control}
            currentOptions={mapOptions[key] || []}
            parentsInfo={parentsInfo}
            onChange={this.change}
          />
        </Col>
      )
      if (children) {
        const controlWithOutChildren = { key, width, ...rest }
        components = components.concat(
          this.renderFilterControls(children, parents ? parents.concat(controlWithOutChildren) : [controlWithOutChildren])
        )
      }
    })
    return components
  }

  public render () {
    const { renderTree } = this.state

    return (
      <Form className={styles.controlForm}>
        <Row gutter={10}>
          <Suspense fallback={null}>
            {this.renderFilterControls(renderTree)}
          </Suspense>
        </Row>
        <Row className={styles.buttonRow}>
          <Col span={24}>
            <Button type="primary" onClick={this.search}>查询</Button>
          </Col>
        </Row>
      </Form>
    )
  }
}

export default Form.create<IDashboardItemControlFormProps & FormComponentProps>()(DashboardItemControlForm)<|MERGE_RESOLUTION|>--- conflicted
+++ resolved
@@ -140,9 +140,6 @@
     controlValues: { [key: string]: any }
   ) => {
     const { viewId, onGetOptions } = this.props
-<<<<<<< HEAD
-    const { key, interactionType, fields, parent, customOptions, options } = renderControl as ILocalRenderTreeItem
-=======
     const {
       key,
       interactionType,
@@ -153,7 +150,6 @@
       customOptions,
       options
     } = renderControl as ILocalRenderTreeItem
->>>>>>> 5fea781c
 
     if (customOptions) {
       onGetOptions(key, true, options)
@@ -240,11 +236,7 @@
   }
 
   private renderFilterControls = (renderTree: IRenderTreeItem[], parents?: ILocalControl[]) => {
-<<<<<<< HEAD
-    const { form, onGetOptions, mapOptions } = this.props
-=======
     const { form, mapOptions } = this.props
->>>>>>> 5fea781c
     const { controlValues } = this.state
 
     let components = []
