--- conflicted
+++ resolved
@@ -57,10 +57,6 @@
         render: (text) => text.toUpperCase()
       },
       {
-<<<<<<< HEAD
-          title: 'Permission',
-=======
->>>>>>> 5fea781c
           dataIndex: 'permission',
          // className: isHidden ? utilStyles.hide : '',
           key: 'settings',
@@ -94,10 +90,6 @@
       key: `name${uuid(8, 16)}`
     },
     {
-<<<<<<< HEAD
-      title: 'Permission',
-=======
->>>>>>> 5fea781c
       dataIndex: 'name',
       key: `key${uuid(8, 16)}`,
       width: '59%',
