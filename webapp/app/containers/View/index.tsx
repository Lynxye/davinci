--- conflicted
+++ resolved
@@ -249,10 +249,6 @@
         copyModalVisible: false
       })
       message.info('View 复制成功')
-<<<<<<< HEAD
-=======
-      this.loadViews()
->>>>>>> 3224958b
     })
   }
 
@@ -324,11 +320,7 @@
                     <Table
                       bordered
                       rowKey="id"
-<<<<<<< HEAD
                       loading={loading.view}
-=======
-                      loading={loadingView}
->>>>>>> 3224958b
                       dataSource={filterViews}
                       columns={tableColumns}
                       pagination={tablePagination}
@@ -342,10 +334,7 @@
         </Container>
         <CopyModal
           visible={copyModalVisible}
-<<<<<<< HEAD
           loading={loading.copy}
-=======
->>>>>>> 3224958b
           fromView={copyFromView}
           onCheckUniqueName={this.checkViewUniqueName}
           onCopy={this.copy}
