/*
 * <<
 * Davinci
 * ==
 * Copyright (C) 2016 - 2017 EDP
 * ==
 * Licensed under the Apache License, Version 2.0 (the "License");
 * you may not use this file except in compliance with the License.
 * You may obtain a copy of the License at
 *
 *      http://www.apache.org/licenses/LICENSE-2.0
 *
 * Unless required by applicable law or agreed to in writing, software
 * distributed under the License is distributed on an "AS IS" BASIS,
 * WITHOUT WARRANTIES OR CONDITIONS OF ANY KIND, either express or implied.
 * See the License for the specific language governing permissions and
 * limitations under the License.
 * >>
 */

import React from 'react'
import Helmet from 'react-helmet'
import { connect } from 'react-redux'
import { createStructuredSelector } from 'reselect'

// import html2canvas from 'html2canvas'
import { compose } from 'redux'
import injectReducer from 'utils/injectReducer'
import injectSaga from 'utils/injectSaga'
import reducer from './reducer'
import saga from './sagas'

import { FieldSortTypes } from 'containers/Widget/components/Config/Sort'
import { widgetDimensionMigrationRecorder } from 'utils/migrationRecorders'

import Container from 'components/Container'
import { getMappingLinkage, processLinkage, removeLinkage } from 'components/Linkages'
import DashboardItem from 'containers/Dashboard/components/DashboardItem'
import FullScreenPanel from 'containers/Dashboard/components/fullScreenPanel/FullScreenPanel'
import { Responsive, WidthProvider } from 'libs/react-grid-layout'
import { ChartTypes } from 'containers/Widget/config/chart/ChartTypes'
import { IMapItemControlRequestParams, IMapControlOptions, IFilters } from 'components/Filters/types'
import GlobalControlPanel from 'components/Filters/FilterPanel'
import DownloadList from 'components/DownloadList'
import { getValidColumnValue } from 'components/Filters/util'
import HeadlessBrowserIdentifier from 'share/components/HeadlessBrowserIdentifier'

import { RenderType, IWidgetConfig, IWidgetProps } from 'containers/Widget/components/Widget'
import { Row, Col, message } from 'antd'

import {
  getDashboard,
  getWidget,
  getResultset,
  setIndividualDashboard,
  loadWidgetCsv,
  loadSelectOptions,
  resizeAllDashboardItem,
  drillDashboardItem,
  deleteDrillHistory,
  setSelectOptions,
  selectDashboardItemChart,
  globalControlChange,
  loadDownloadList,
  downloadFile,
  initiateDownloadTask,
  sendShareParams
} from './actions'
import {
  makeSelectDashboard,
  makeSelectTitle,
  makeSelectConfig,
  makeSelectDashboardSelectOptions,
  makeSelectWidgets,
  makeSelectItems,
  makeSelectItemsInfo,
  makeSelectLinkages,
  makeSelectDownloadList,
  makeSelectShareParams
} from './selectors'
import { decodeMetricName, getTable } from 'app/containers/Widget/components/util'
import {
  GRID_COLS,
  GRID_ROW_HEIGHT,
  GRID_ITEM_MARGIN,
  GRID_BREAKPOINTS,
  DEFAULT_TABLE_PAGE,
  DOWNLOAD_LIST_POLLING_FREQUENCY
} from 'app/globalConstants'

import styles from 'app/containers/Dashboard/Dashboard.less'

import Login from 'share/components/Login'
import { IQueryConditions, IDataRequestParams, QueryVariable, IDataDownloadParams } from 'app/containers/Dashboard/Grid'
import { getShareClientId } from 'share/util'
import { IDownloadRecord, DownloadTypes } from 'app/containers/App/types'
import { IFormedView } from 'app/containers/View/types'

const ResponsiveReactGridLayout = WidthProvider(Responsive)

export enum DashboardItemStatus {
  Initial,
  Fulfilled,
  Error
}

interface IDashboardProps {
  dashboard: any
  title: string
  config: string
  currentItems: any[],
  currentItemsInfo: {
    [key: string]: {
      datasource: {
        pageNo: number
        pageSize: number
        resultList: any[]
        totalCount: number
      }
      status: DashboardItemStatus,
      selectedItems?: number[]
      loading: boolean
      queryConditions: IQueryConditions
      downloadCsvLoading: boolean
      renderType: RenderType,
      controlSelectOptions: IMapControlOptions
    }
  },
  widgets: any[],
  dashboardSelectOptions: any,
  linkages: any[]
  shareParams: object
  downloadList: IDownloadRecord[]
  onLoadDashboard: (shareInfo: any, error: (err) => void) => void,
  onLoadWidget: (aesStr: string, success?: (widget) => void, error?: (err) => void) => void,
  onLoadResultset: (
    renderType: RenderType,
    dashboardItemId: number,
    dataToken: string,
    requestParams: IDataRequestParams
  ) => void,
  onSetIndividualDashboard: (id, shareInfo) => void,
  onLoadWidgetCsv: (
    itemId: number,
    requestParams: IDataRequestParams,
    dataToken: string
  ) => void,
  onLoadSelectOptions: (controlKey, dataToken, paramsOrOptions, itemId?: number) => void
  onSetSelectOptions: (controlKey: string, options: any[], itemId?: number) => void
  onResizeAllDashboardItem: () => void
  onDrillDashboardItem: (itemId: number, drillHistory: any) => void
  onDeleteDrillHistory: (itemId: number, index: number) => void
  onSelectDashboardItemChart: (itemId: number, renderType: string, selectedItems: number[]) => void
  onGlobalControlChange: (controlRequestParamsByItem: IMapItemControlRequestParams) => void
  onInitiateDownloadTask: (shareClientId: string, dataToken: string, type: DownloadTypes, downloadParams?: IDataDownloadParams[], itemId?: number) => void
  onLoadDownloadList: (shareClientId: string, token: string) => void
  onDownloadFile: (id: number, shareClientId: string, token: string) => void
  onSendShareParams: (params: object) => void
}

interface IDashboardStates {
  type: string,
  shareInfo: string
  views: {
    [key: string]: Partial<IFormedView>
  }
  modalLoading: boolean,
  interactingStatus: { [itemId: number]: boolean }
  allowFullScreen: boolean,
  currentDataInFullScreen: any,
  showLogin: boolean,
  headlessBrowserRenderSign: boolean
  controlTokenMapping: {
    [key: string]: string
  }
}

export class Share extends React.Component<IDashboardProps, IDashboardStates> {
  constructor (props) {
    super(props)
    this.state = {
      type: '',
      shareInfo: '',
      views: {},

      modalLoading: false,
      interactingStatus: {},
      allowFullScreen: false,
      currentDataInFullScreen: {},
      showLogin: false,

      headlessBrowserRenderSign: false,

      controlTokenMapping: {}
    }
  }

  private interactCallbacks: object = {}
  private interactingLinkagers: object = {}
  private interactGlobalFilters: object = {}
  private resizeSign: number = 0
  private shareClientId: string = getShareClientId()
  private downloadListPollingTimer: number

  /**
   * object
   * {
   *  type: this.state.type,
   *  shareInfo: this.state.shareInfo
   * }
   * @param qs
   */
  private loadShareContent = (qs) => {
    const {
      onLoadDashboard,
      onLoadWidget,
      onSetIndividualDashboard
    } = this.props

    if (qs.type === 'dashboard') {
      onLoadDashboard(qs.shareInfo, (err) => {
        if (err.response.status === 403) {
          this.setState({
            showLogin: true
          })
        }
      })
    } else {
      onLoadWidget(qs.shareInfo, (w) => {
        onSetIndividualDashboard(w.id, qs.shareInfo)
      }, (err) => {
        if (err.response.status === 403) {
          this.setState({
            showLogin: true
          })
        }
      })
    }
  }
  public componentWillMount () {
    // urlparse
    const qs = this.querystring(location.href.substr(location.href.indexOf('?') + 1))
    this.setState({
      type: qs.type,
      shareInfo: qs.shareInfo
    })
    this.loadShareContent(qs)
    this.initPolling(qs.shareInfo)
    delete qs.type
    delete qs.shareInfo
    this.props.onSendShareParams(qs)
  }

  public componentDidMount () {
    window.addEventListener('resize', this.onWindowResize, false)
  }

  public componentWillReceiveProps (nextProps: IDashboardProps) {
    const { currentItems, currentItemsInfo, dashboard, widgets } = nextProps
    if (widgets && widgets !== this.props.widgets) {
      try {
        this.setState({
          views: widgets.reduce((obj, widget) => {
            return {
              ...obj,
              [widget.id]: { model: JSON.parse(widget.model) }
            }
          }, {})
        })
      } catch (error) {
        message.error(error)
      }
    }
    if (currentItemsInfo) {
      const initialedItems = Object.values(currentItemsInfo)
        .filter((info) => [DashboardItemStatus.Fulfilled, DashboardItemStatus.Error].includes(info.status))
      if (initialedItems.length === currentItems.length) {
        // FIXME
        setTimeout(() => {
          this.setState({
            headlessBrowserRenderSign: true
          })
        }, 5000)
      }
    }
    // if (dashboard && !this.props.dashboard) {
    //   const config = JSON.parse(dashboard.config || '{}')
    //   const globalControls = config.filters || []
    //   const controlTokenMapping = globalControls.map((control) => {
    //   })
    // }
  }

  public componentWillUnmount () {
    window.removeEventListener('resize', this.onWindowResize, false)
    if (this.downloadListPollingTimer) {
      clearInterval(this.downloadListPollingTimer)
    }
  }


  private querystring = (str) => {
    return str.split('&').reduce((o, kv) => {
      const [key, value] = kv.split('=')
      if (!value) {
          return o
      }
      this.deep_set(o, key.split(/[\[\]]/g).filter((x) => x), value)
      return o
    }, {})
  }

  private deep_set (o, path, value) {
    let i = 0
    for (; i < path.length - 1; i++) {
        if (o[path[i]] === undefined) {
          o[decodeURIComponent(path[i])] = path[i + 1].match(/^\d+$/) ? [] : {}
        }
        o = o[decodeURIComponent(path[i])]
    }
    o[decodeURIComponent(path[i])] = decodeURIComponent(value)
  }

  private getChartData = (renderType: RenderType, itemId: number, widgetId: number, queryConditions?: Partial<IQueryConditions>) => {
    this.getData(this.props.onLoadResultset, renderType, itemId, widgetId, queryConditions)
  }

  private initPolling = (token) => {
    this.props.onLoadDownloadList(this.shareClientId, token)
    this.downloadListPollingTimer = window.setInterval(() => {
      this.props.onLoadDownloadList(this.shareClientId, token)
    }, DOWNLOAD_LIST_POLLING_FREQUENCY)
  }

  // private downloadCsv = (itemId: number, widgetId: number, shareInfo: string) => {
  //   this.getData(
  //     (renderType, itemId, dataToken, queryConditions) => {
  //       this.props.onLoadWidgetCsv(itemId, queryConditions, dataToken)
  //     },
  //     'rerender',
  //     itemId,
  //     widgetId
  //   )
  // }

  private initiateWidgetDownloadTask = (itemId: number, widgetId: number) => {
    const { widgets } = this.props
    const widget = widgets.find((w) => w.id === widgetId)
    const queryConditions: Partial<IQueryConditions> = {
      nativeQuery: false
    }
    try {
      const widgetProps: IWidgetProps = JSON.parse(widget.config)
      const { mode, selectedChart, chartStyles } = widgetProps
      if (mode === 'chart' && selectedChart === getTable().id) {
        queryConditions.nativeQuery = chartStyles.table.withNoAggregators
      }
    } catch (error) {
      message.error(error)
    }
    this.getData(
      (renderType, itemId, dataToken, requestParams) => {
        const downloadParams = [{
          ...requestParams,
          id: widgetId
        }]
        this.props.onInitiateDownloadTask(this.shareClientId, dataToken, DownloadTypes.Widget, downloadParams, itemId)
      },
      'rerender',
      itemId,
      widgetId,
      queryConditions
    )
  }

  private getData = (
    callback: (
      renderType: RenderType,
      itemId: number,
      dataToken: string,
      requestParams?: IDataRequestParams
    ) => void,
    renderType: RenderType,
    itemId: number,
    widgetId: number,
    queryConditions?: Partial<IQueryConditions>
  ) => {
    const {
      currentItemsInfo,
      widgets
    } = this.props

    const widget = widgets.find((w) => w.id === widgetId)
    const widgetConfig: IWidgetConfig = JSON.parse(widget.config)
    const { cols, rows, metrics, secondaryMetrics, filters, color, label, size, xAxis, tip, orders, cache, expired } = widgetConfig
    const updatedCols = cols.map((col) => widgetDimensionMigrationRecorder(col))
    const updatedRows = rows.map((row) => widgetDimensionMigrationRecorder(row))
    const customOrders = updatedCols.concat(updatedRows)
      .filter(({ sort }) => sort && sort.sortType === FieldSortTypes.Custom)
      .map(({ name, sort }) => ({ name, list: sort[FieldSortTypes.Custom].sortList }))

    const cachedQueryConditions = currentItemsInfo[itemId].queryConditions

    let tempFilters
    let linkageFilters
    let globalFilters
    let tempOrders
    let variables
    let linkageVariables
    let globalVariables
    let drillStatus
    let pagination
    let nativeQuery

    if (queryConditions) {
      tempFilters = queryConditions.tempFilters !== void 0 ? queryConditions.tempFilters : cachedQueryConditions.tempFilters
      linkageFilters = queryConditions.linkageFilters !== void 0 ? queryConditions.linkageFilters : cachedQueryConditions.linkageFilters
      globalFilters = queryConditions.globalFilters !== void 0 ? queryConditions.globalFilters : cachedQueryConditions.globalFilters
      tempOrders = queryConditions.orders !== void 0 ? queryConditions.orders : cachedQueryConditions.orders
      variables = queryConditions.variables || cachedQueryConditions.variables
      linkageVariables = queryConditions.linkageVariables || cachedQueryConditions.linkageVariables
      globalVariables = queryConditions.globalVariables || cachedQueryConditions.globalVariables
      drillStatus = queryConditions.drillStatus || void 0
      pagination = queryConditions.pagination || cachedQueryConditions.pagination
      nativeQuery = queryConditions.nativeQuery || cachedQueryConditions.nativeQuery
    } else {
      tempFilters = cachedQueryConditions.tempFilters
      linkageFilters = cachedQueryConditions.linkageFilters
      globalFilters = cachedQueryConditions.globalFilters
      tempOrders = cachedQueryConditions.orders
      variables = cachedQueryConditions.variables
      linkageVariables = cachedQueryConditions.linkageVariables
      globalVariables = cachedQueryConditions.globalVariables
      pagination = cachedQueryConditions.pagination
      nativeQuery = cachedQueryConditions.nativeQuery
    }

    let groups = cols.concat(rows).filter((g) => g.name !== '指标名称').map((g) => g.name)
    let aggregators =  metrics.map((m) => ({
      column: decodeMetricName(m.name),
      func: m.agg
    }))

    if (secondaryMetrics && secondaryMetrics.length) {
      aggregators = aggregators.concat(secondaryMetrics.map((second) => ({
        column: decodeMetricName(second.name),
        func: second.agg
      })))
    }

    if (color) {
      groups = groups.concat(color.items.map((c) => c.name))
    }
    if (label) {
      groups = groups.concat(label.items
        .filter((l) => l.type === 'category')
        .map((l) => l.name))
      aggregators = aggregators.concat(label.items
        .filter((l) => l.type === 'value')
        .map((l) => ({
          column: decodeMetricName(l.name),
          func: l.agg
        })))
    }
    if (size) {
      aggregators = aggregators.concat(size.items
        .map((s) => ({
          column: decodeMetricName(s.name),
          func: s.agg
        })))
    }
    if (xAxis) {
      aggregators = aggregators.concat(xAxis.items
        .map((l) => ({
          column: decodeMetricName(l.name),
          func: l.agg
        })))
    }
    if (tip) {
      aggregators = aggregators.concat(tip.items
        .map((t) => ({
          column: decodeMetricName(t.name),
          func: t.agg
        })))
    }

    const requestParamsFilters = filters.reduce((a, b) => {
      return a.concat(b.config.sqlModel)
    }, [])


    const requestParams = {
      groups: drillStatus && drillStatus.groups ? drillStatus.groups : groups,
      aggregators,
      filters: drillStatus && drillStatus.filter ? drillStatus.filter.sqls : requestParamsFilters,
      tempFilters,
      linkageFilters,
      globalFilters,
      variables,
      linkageVariables,
      globalVariables,
      orders,
      cache,
      expired,
      flush: renderType === 'flush',
      pagination,
      nativeQuery,
      customOrders
    }

    if (tempOrders) {
      requestParams.orders = requestParams.orders.concat(tempOrders)
    }

    callback(
      renderType,
      itemId,
      widget.dataToken,
      requestParams
    )
  }

  private onWindowResize = () => {
    if (this.resizeSign) {
      clearTimeout(this.resizeSign)
    }
    this.resizeSign = window.setTimeout(() => {
      this.props.onResizeAllDashboardItem()
      clearTimeout(this.resizeSign)
      this.resizeSign = 0
    }, 500)
  }

  private visibleFullScreen = (currentChartData) => {
    const {allowFullScreen} = this.state
    if (currentChartData) {
      this.setState({
        currentDataInFullScreen: currentChartData
      })
    }
    this.setState({
      allowFullScreen: !allowFullScreen
    })
  }

  private currentWidgetInFullScreen = (id) => {
    const {currentItems, currentItemsInfo, widgets} = this.props
    const item = currentItems.find((ci) => ci.id === id)
    const widget = widgets.find((w) => w.id === item.widgetId)
    const data = currentItemsInfo[id]
    const loading = currentItemsInfo['loading']
    this.setState({
      currentDataInFullScreen: {
            itemId: id,
            widgetId: widget.id,
            widget,
            data,
            loading,
            onGetChartData: this.getChartData
        }
    })
  }

  private handleLegitimateUser = () => {
    const {type, shareInfo} = this.state
    this.setState({
      showLogin: false
    }, () => {
      this.loadShareContent({type, shareInfo})
    })
  }

  private checkInteract = (itemId: number) => {
    const { linkages } = this.props
    const isInteractiveItem = linkages.some((lts) => {
      const { trigger } = lts
      const triggerId = +trigger[0]
      return triggerId === itemId
    })

    return isInteractiveItem
  }

  private doInteract = (itemId: number, triggerData) => {
    const {
      currentItems,
      linkages
    } = this.props

    const mappingLinkage = getMappingLinkage(itemId, linkages)
    this.interactingLinkagers = processLinkage(itemId, triggerData, mappingLinkage, this.interactingLinkagers)

    Object.keys(mappingLinkage).forEach((linkagerItemId) => {
      const item = currentItems.find((ci) => ci.id === +linkagerItemId)
      const { filters, variables } = this.interactingLinkagers[linkagerItemId]
      this.getChartData('rerender', +linkagerItemId, item.widgetId, {
        linkageFilters: Object.values(filters).reduce<string[]>((arr, f: string[]) => arr.concat(...f), []),
        linkageVariables: Object.values(variables).reduce<QueryVariable>((arr, p: QueryVariable) => arr.concat(...p), [])
      })
    })
    this.setState({
      interactingStatus: {
        ...this.state.interactingStatus,
        [itemId]: true
      }
    })
  }

  private turnOffInteract = (itemId) => {
    const {
      linkages,
      currentItems
    } = this.props

    const refreshItemIds = removeLinkage(itemId, linkages, this.interactingLinkagers)
    refreshItemIds.forEach((linkagerItemId) => {
      const item = currentItems.find((ci) => ci.id === linkagerItemId)
      const { filters, variables } = this.interactingLinkagers[linkagerItemId]
      this.getChartData('rerender', linkagerItemId, item.widgetId, {
        linkageFilters: Object.values(filters).reduce<string[]>((arr, f: string[]) => arr.concat(...f), []),
        linkageVariables: Object.values(variables).reduce<QueryVariable>((arr, p: QueryVariable) => arr.concat(...p), [])
      })
    })
    this.setState({
      interactingStatus: {
        ...this.state.interactingStatus,
        [itemId]: false
      }
    }, () => {
      const item = currentItems.find((ci) => ci.id === itemId)
      this.getChartData('clear', itemId, item.widgetId)
    })
  }

  private getOptions = (controlKey: string, useOptions: boolean, paramsOrOptions, itemId?: number) => {
    if (useOptions) {
      this.props.onSetSelectOptions(controlKey, paramsOrOptions, itemId)
    } else {
      this.props.onLoadSelectOptions(controlKey, this.state.shareInfo, paramsOrOptions, itemId)
    }
  }


  private globalControlChange = (controlRequestParamsByItem: IMapItemControlRequestParams) => {
    this.props.onGlobalControlChange(controlRequestParamsByItem)
  }

  private globalControlSearch = (itemIds: number[]) => {
    const { currentItems, widgets, currentItemsInfo } = this.props
    itemIds.forEach((itemId) => {
      const item = currentItems.find((ci) => ci.id === itemId)
      if (item) {
        const widget = widgets.find((w) => w.id === item.widgetId)
        let pagination = currentItemsInfo[itemId].queryConditions.pagination
        let noAggregators = false
        try {
          const widgetProps: IWidgetProps = JSON.parse(widget.config)
          const { mode, selectedChart, chartStyles } = widgetProps
          if (mode === 'chart'
              && selectedChart === getTable().id
              && chartStyles.table.withPaging) {
            pagination = {
              pageSize: Number(chartStyles.table.pageSize),
              ...pagination,
              pageNo: DEFAULT_TABLE_PAGE
            }
            noAggregators = chartStyles.table.withNoAggregators
          }
        } catch (error) {
          message.error(error)
        }
        this.getChartData('rerender', itemId, item.widgetId, {
          pagination,
          nativeQuery: noAggregators
        })
      }
    })
  }

  private globalFilterChange = (queryConditions: IMapItemControlRequestParams) => {
    const { currentItems, currentItemsInfo } = this.props
    Object.entries(queryConditions).forEach(([itemId, condition]) => {
      const item = currentItems.find((ci) => ci.id === +itemId)
      if (item) {
        let pageNo = 0
        const { pagination } = currentItemsInfo[itemId].queryConditions
        if (pagination.pageNo) { pageNo = 1 }
        const { variables: globalVariables, filters: globalFilters } = condition
        this.getChartData('rerender', +itemId, item.widgetId, {
          globalVariables,
          globalFilters,
          pagination: { ...pagination, pageNo }
        })
      }
    })
  }


  private dataDrill = (e) => {
    const {
      widgets,
      currentItemsInfo,
      onDrillDashboardItem
    } = this.props
    const { itemId, groups, widgetId, sourceDataFilter, mode, col, row } = e
    const widget = widgets.find((w) => w.id === widgetId)
    const widgetConfig: IWidgetConfig = JSON.parse(widget.config)
    const { cols, rows, metrics, filters, color, label, size, xAxis, tip, orders, cache, expired, model } = widgetConfig
    const drillHistory = currentItemsInfo[itemId].queryConditions.drillHistory
    let sql = void 0
    let name = void 0
    let filterSource = void 0
    let widgetConfigGroups = cols.concat(rows).filter((g) => g.name !== '指标名称').map((g) => g.name)
    let aggregators =  metrics.map((m) => ({
      column: decodeMetricName(m.name),
      func: m.agg
    }))

    if (color) {
      widgetConfigGroups = widgetConfigGroups.concat(color.items.map((c) => c.name))
    }
    if (label) {
      widgetConfigGroups = widgetConfigGroups.concat(label.items
        .filter((l) => l.type === 'category')
        .map((l) => l.name))
      aggregators = aggregators.concat(label.items
        .filter((l) => l.type === 'value')
        .map((l) => ({
          column: decodeMetricName(l.name),
          func: l.agg
        })))
    }
    let currentDrillStatus = void 0
    let widgetConfigRows = []
    let widgetConfigCols = []
    const coustomTableSqls = []
    // let sqls = widgetConfig.filters.map((i) => i.config.sql)
    let sqls = []
    widgetConfig.filters.forEach((item) => {
      sqls = sqls.concat(item.config.sqlModel)
    })

    if ((!drillHistory) || drillHistory.length === 0) {
      let currentCol = void 0
      if (widgetConfig) {
        const dimetionAxis = widgetConfig.dimetionAxis
        widgetConfigRows = widgetConfig.rows && widgetConfig.rows.length ? widgetConfig.rows : []
        widgetConfigCols = widgetConfig.cols && widgetConfig.cols.length ? widgetConfig.cols : []
        const mode = widgetConfig.mode
        if (mode && mode === 'pivot') {
          if (cols && cols.length !== 0) {
            const cols = widgetConfig.cols
            name = cols[cols.length - 1]['name']
          } else {
            const rows = widgetConfig.rows
            name = rows[rows.length - 1]['name']
          }
        } else if (dimetionAxis === 'col') {
          const cols = widgetConfig.cols
          name = cols[cols.length - 1]['name']
        } else if (dimetionAxis === 'row') {
          const rows = widgetConfig.rows
          name = rows[rows.length - 1]['name']
        } else if (mode === 'chart'  && widgetConfig.selectedChart === ChartTypes.Table) {
          // todo coustomTable
          const coustomTable = sourceDataFilter.reduce((a, b) => {
            a[b['key']] === undefined ? a[b['key']] = [b['value']] : a[b['key']].push(b['value'])
            return a
          }, {})
          for (const attr in coustomTable) {
            if (coustomTable[attr] !== undefined && attr) {
              const sqlType = model[attr] && model[attr]['sqlType'] ? model[attr]['sqlType'] : 'VARCHAR'
              const filterJson: IFilters = {
                name: attr,
                operator: 'in',
                type: 'filter',
                value: coustomTable[attr].map((val) => getValidColumnValue(val, sqlType)),
                sqlType
              }
              coustomTableSqls.push(filterJson)
             // coustomTableSqls.push(`${attr} in (${coustomTable[attr].map((key) => `'${key}'`).join(',')})`)
            }
          }
          const drillKey = sourceDataFilter[sourceDataFilter.length - 1]['key']
          const newWidgetPropCols = widgetConfigCols.reduce((array, col) => {
            array.push(col)
            if (col.name === drillKey) {
              array.push({name: groups})
            }
            return array
          }, [])
          currentCol = groups && groups.length ? newWidgetPropCols : void 0
        }
      }
      filterSource = sourceDataFilter.map((source) => {
        if (source && source[name]) {
          return source[name]
        }
      })
      if (name && name.length) {
        currentCol = col && col.length ? widgetConfigCols.concat([{name: col}]) : void 0
        const sqlType = model[name] && model[name]['sqlType'] ? model[name]['sqlType'] : 'VARCHAR'
        sql = {
          name,
          operator: 'in',
          type: 'filter',
          value: filterSource.map((val) => getValidColumnValue(val, sqlType)),
          sqlType
        }
        // sql = `${name} in (${filterSource.map((key) => `'${key}'`).join(',')})`
        sqls.push(sql)
      }
      if (Array.isArray(coustomTableSqls) && coustomTableSqls.length > 0) {
        sqls = sqls.concat(coustomTableSqls)
      }
      const isDrillUp = widgetConfigGroups.some((cg) => cg === groups)
      let currentDrillGroups = void 0
      if (isDrillUp) {
        currentDrillGroups = widgetConfigGroups.filter((cg) => cg !== groups)
      } else {
        if (mode === 'pivot') {
          currentDrillGroups = widgetConfigGroups.concat([groups])
        } else if (mode === 'chart' && widgetConfig.selectedChart === ChartTypes.Table) {
          currentDrillGroups = widgetConfigGroups.concat([groups])
        } else {
          currentDrillGroups = [groups]
        }
      }
      currentDrillStatus = {
        filter: {
          filterSource,
          name,
          sql,
          sqls,
          visualType: 'string'
        },
        type: isDrillUp ? 'up' : 'down',
        col: currentCol,
        row: row && row.length ? widgetConfigRows.concat([{name: row}]) : void 0,
        groups: currentDrillGroups,
        // groups: isDrillUp
        //         ? widgetConfigGroups.filter((cg) => cg !== groups)
        //         : mode === 'pivot' ? widgetConfigGroups.concat([groups])
        //                           : [groups],
        name: groups
      }
    } else {
      const lastDrillHistory = drillHistory[drillHistory.length - 1]
      let currentCol = void 0
      let currentRow = void 0
     // todo
      if (mode === 'chart' && widgetConfig.selectedChart === ChartTypes.Table) {
        const coustomTable = sourceDataFilter.reduce((a, b) => {
          a[b['key']] === undefined ? a[b['key']] = [b['value']] : a[b['key']].push(b['value'])
          return a
        }, {})
        for (const attr in coustomTable) {
          if (coustomTable[attr] !== undefined && attr) {
            const sqlType = model[attr] && model[attr]['sqlType'] ? model[attr]['sqlType'] : 'VARCHAR'
            const filterJson: IFilters = {
              name: attr,
              operator: 'in',
              type: 'filter',
              value: coustomTable[attr].map((val) => getValidColumnValue(val, sqlType)),
              sqlType
            }
            coustomTableSqls.push(filterJson)
          //  coustomTableSqls.push(`${attr} in (${coustomTable[attr].map((key) => `'${key}'`).join(',')})`)
          }
        }
        if (Array.isArray(coustomTableSqls) && coustomTableSqls.length > 0) {
          sqls = sqls.concat(coustomTableSqls)
        }
        if (lastDrillHistory && lastDrillHistory.col && lastDrillHistory.col.length) {
          const drillKey = sourceDataFilter[sourceDataFilter.length - 1]['key']
          const cols = lastDrillHistory.col
          const newWidgetPropCols = cols.reduce((array, col) => {
            array.push(col)
            if (col.name === drillKey) {
              array.push({name: groups})
            }
            return array
          }, [])
          currentCol = groups && groups.length ? newWidgetPropCols : lastDrillHistory.col
        }
      } else {
        name = lastDrillHistory.groups[lastDrillHistory.groups.length - 1]
        filterSource = sourceDataFilter.map((source) => source[name])
        const sqlType = model[name] && model[name]['sqlType'] ? model[name]['sqlType'] : 'VARCHAR'
       // sql = `${name} in (${filterSource.map((key) => `'${key}'`).join(',')})`
        sql = {
          name,
          operator: 'in',
          type: 'filter',
          value: filterSource.map((val) => getValidColumnValue(val, sqlType)),
          sqlType
        }
        sqls = lastDrillHistory.filter.sqls.concat(sql)
        currentCol = col && col.length ? (lastDrillHistory.col || []).concat({name: col}) : lastDrillHistory.col
        currentRow = row && row.length ? (lastDrillHistory.row || []).concat({name: row}) : lastDrillHistory.row
      }
      const isDrillUp = lastDrillHistory.groups.some((cg) => cg === groups)
      let currentDrillGroups = void 0
      if (isDrillUp) {
        currentDrillGroups = lastDrillHistory.groups.filter((cg) => cg !== groups)
      } else {
        if (mode === 'pivot') {
          currentDrillGroups = lastDrillHistory.groups.concat([groups])
        } else if (mode === 'chart' && widgetConfig.selectedChart === ChartTypes.Table) {
          currentDrillGroups = lastDrillHistory.groups.concat([groups])
        } else {
          currentDrillGroups = [groups]
        }
      }
      currentDrillStatus = {
        filter: {
          filterSource,
          name,
          sql,
          sqls,
          visualType: 'string'
        },
        col: currentCol,
        row: currentRow,
        type: isDrillUp ? 'up' : 'down',
        groups: currentDrillGroups,
        name: groups
      }
    }
    onDrillDashboardItem(itemId, currentDrillStatus)
    this.getChartData('rerender', itemId, widgetId, {
        drillStatus: currentDrillStatus
      })
  }

  private selectDrillHistory = (history, item, itemId, widgetId) => {
    const { currentItemsInfo, onDeleteDrillHistory } = this.props
    if (history) {
      this.getChartData('rerender', itemId, widgetId, {
        drillStatus: history
      })
    } else {
      this.getChartData('rerender', itemId, widgetId)
    }
    onDeleteDrillHistory(itemId, item)
  }

  private selectChartsItems = (itemId, renderType, selectedItems) => {
    const { onSelectDashboardItemChart } = this.props
    onSelectDashboardItemChart(itemId, renderType, selectedItems)
  }

  private loadDownloadList = () => {
    this.props.onLoadDownloadList(this.shareClientId, this.state.shareInfo)
  }

  private downloadFile = (id) => {
    this.props.onDownloadFile(id, this.shareClientId, this.state.shareInfo)
  }

  public render () {
    const {
      dashboard,
      title,
      currentItems,
      currentItemsInfo,
      widgets,
      linkages,
      dashboardSelectOptions,
      downloadList
    } = this.props

    const {
      shareInfo,
      showLogin,
      views,
      interactingStatus,
      allowFullScreen,
      headlessBrowserRenderSign
    } = this.state

    let grids = null
    let fullScreenComponent = null
    let loginPanel = null

    if (currentItems) {
      const itemblocks: React.ReactNode[] = []
      const layouts = {lg: []}

      currentItems.forEach((dashboardItem) => {
        const { id, x, y, width, height, widgetId, polling, frequency } = dashboardItem
        const {
          datasource,
          loading,
          downloadCsvLoading,
          renderType,
          queryConditions,
          controlSelectOptions,
          selectedItems,
          errorMessage
        } = currentItemsInfo[id]

        const widget = widgets.find((w) => w.id === widgetId)
        const view = views[widgetId]
        const interacting = interactingStatus[id] || false
        const drillHistory = queryConditions.drillHistory
        const isTrigger = linkages && linkages.length ? linkages.map((linkage) => linkage.trigger[0]
        ).some((tr) => tr === String(id)) : false

        itemblocks.push((
          <div key={id}>
            <DashboardItem
              itemId={id}
              widget={widget}
              widgets={widgets}
              view={view}
              isTrigger={isTrigger}
              datasource={datasource}
              loading={loading}
              polling={polling}
              onDrillData={this.dataDrill}
              onSelectDrillHistory={this.selectDrillHistory}
              interacting={interacting}
              drillHistory={drillHistory}
              frequency={frequency}
              shareInfo={widget.dataToken}
              downloadCsvLoading={downloadCsvLoading}
              renderType={renderType}
              controlSelectOptions={controlSelectOptions}
              queryConditions={queryConditions}
              errorMessage={errorMessage}
              onGetChartData={this.getChartData}
              onDownloadCsv={this.initiateWidgetDownloadTask}
              onTurnOffInteract={this.turnOffInteract}
              onCheckTableInteract={this.checkInteract}
              onDoTableInteract={this.doInteract}
              onShowFullScreen={this.visibleFullScreen}
              onGetControlOptions={this.getOptions}
              container="share"
              selectedItems={selectedItems || []}
              onSelectChartsItems={this.selectChartsItems}
            />
          </div>
        ))

        layouts.lg.push({
          x,
          y,
          w: width,
          h: height,
          i: `${id}`
        })
      })

      grids = (
        <ResponsiveReactGridLayout
          className="layout"
          style={{marginTop: '-16px'}}
          rowHeight={GRID_ROW_HEIGHT}
          margin={[GRID_ITEM_MARGIN, GRID_ITEM_MARGIN]}
          breakpoints={GRID_BREAKPOINTS}
          cols={GRID_COLS}
          layouts={layouts}
          measureBeforeMount={false}
          useCSSTransforms={false}
          isDraggable={false}
          isResizable={false}
        >
          {itemblocks}
        </ResponsiveReactGridLayout>
      )
      fullScreenComponent = 
        allowFullScreen
        ? <FullScreenPanel
            widgets={widgets}
            currentItems={currentItems}
<<<<<<< HEAD
            currentDashboard={dashboard}
            currentItemsInfo={currentItemsInfo}
            visible={allowFullScreen}
            isVisible={this.visibleFullScreen}
            mapOptions={dashboardSelectOptions}
            onChange={this.globalControlChange}
            onSearch={this.globalControlSearch}
            onGetControlOptions={this.getOptions}
            onGetChartData={this.getChartData}
            onCurrentWidgetInFullScreen={this.currentWidgetInFullScreen}
            chartDetail={this.state.currentDataInFullScreen}
=======
            currentDashboard={{ widgets: currentItems }}
            currentItemsInfo={currentItemsInfo}
            visible={allowFullScreen}
            isVisible={this.visibleFullScreen}
            currentDataInFullScreen={this.state.currentDataInFullScreen}
            onCurrentWidgetInFullScreen={this.currentWidgetInFullScreen}
>>>>>>> 19d38d16
          />
        : <div/>
    } else {
      grids = (
        <div className={styles.shareContentEmpty}>
          <h3>数据加载中……</h3>
        </div>
      )

      fullScreenComponent = ''
    }

    loginPanel = showLogin ? <Login shareInfo={this.state.shareInfo} legitimateUser={this.handleLegitimateUser} /> : ''

    const headlessBrowserRenderParentNode = document.getElementById('app')

    return (
      <Container>
        <Helmet title={title} />
        <Container.Title>
          <Row>
            <Col span={24}>
              <h2 className={styles.shareTitle}>{title}</h2>
              <div className={styles.shareDownloadListToggle}>
                <DownloadList
                  downloadList={downloadList}
                  onLoadDownloadList={this.loadDownloadList}
                  onDownloadFile={this.downloadFile}
                />
              </div>
            </Col>
          </Row>
          <GlobalControlPanel
            currentDashboard={dashboard}
            currentItems={currentItems}
            onGetOptions={this.getOptions}
            mapOptions={dashboardSelectOptions}
            onChange={this.globalControlChange}
            onSearch={this.globalControlSearch}
          />
        </Container.Title>
        {grids}
        <div className={styles.gridBottom} />
        {fullScreenComponent}
        {loginPanel}
        <HeadlessBrowserIdentifier
          renderSign={headlessBrowserRenderSign}
          parentNode={headlessBrowserRenderParentNode}
        />
      </Container>
    )
  }
}

const mapStateToProps = createStructuredSelector({
  dashboard: makeSelectDashboard(),
  title: makeSelectTitle(),
  config: makeSelectConfig(),
  widgets: makeSelectWidgets(),
  currentItems: makeSelectItems(),
  currentItemsInfo: makeSelectItemsInfo(),
  dashboardSelectOptions: makeSelectDashboardSelectOptions(),
  linkages: makeSelectLinkages(),
  downloadList: makeSelectDownloadList(),
  shareParams: makeSelectShareParams()
})

export function mapDispatchToProps (dispatch) {
  return {
    onLoadDashboard: (token, reject) => dispatch(getDashboard(token, reject)),
    onLoadWidget: (token, resolve, reject) => dispatch(getWidget(token, resolve, reject)),
    onLoadResultset: (renderType, itemid, dataToken, requestParams) => dispatch(getResultset(renderType, itemid, dataToken, requestParams)),
    onSetIndividualDashboard: (widgetId, token) => dispatch(setIndividualDashboard(widgetId, token)),
    onLoadWidgetCsv: (itemId, requestParams, dataToken) => dispatch(loadWidgetCsv(itemId, requestParams, dataToken)),
    onLoadSelectOptions: (controlKey, dataToken, paramsOrOptions, itemId) => dispatch(loadSelectOptions(controlKey, dataToken, paramsOrOptions, itemId)),
    onSetSelectOptions: (controlKey, options, itemId) => dispatch(setSelectOptions(controlKey, options, itemId)),
    onResizeAllDashboardItem: () => dispatch(resizeAllDashboardItem()),
    onDrillDashboardItem: (itemId, drillHistory) => dispatch(drillDashboardItem(itemId, drillHistory)),
    onDeleteDrillHistory: (itemId, index) => dispatch(deleteDrillHistory(itemId, index)),
    onSelectDashboardItemChart: (itemId, renderType, selectedItems) => dispatch(selectDashboardItemChart(itemId, renderType, selectedItems)),
    onGlobalControlChange: (controlRequestParamsByItem) => dispatch(globalControlChange(controlRequestParamsByItem)),
    onInitiateDownloadTask: (shareClientId, id, type, downloadParams?) => dispatch(initiateDownloadTask(shareClientId, id, type, downloadParams)),
    onLoadDownloadList: (shareClinetId, token) => dispatch(loadDownloadList(shareClinetId, token)),
    onDownloadFile: (id, shareClientId, token) => dispatch(downloadFile(id, shareClientId, token)),
    onSendShareParams: (params) => dispatch(sendShareParams(params))
  }
}

const withConnect = connect(mapStateToProps, mapDispatchToProps)
const withReducer = injectReducer({ key: 'shareDashboard', reducer })
const withSaga = injectSaga({ key: 'shareDashboard', saga })

export default compose(
  withReducer,
  withSaga,
  withConnect
)(Share)<|MERGE_RESOLUTION|>--- conflicted
+++ resolved
@@ -1069,12 +1069,11 @@
           {itemblocks}
         </ResponsiveReactGridLayout>
       )
-      fullScreenComponent = 
+      fullScreenComponent =
         allowFullScreen
         ? <FullScreenPanel
             widgets={widgets}
             currentItems={currentItems}
-<<<<<<< HEAD
             currentDashboard={dashboard}
             currentItemsInfo={currentItemsInfo}
             visible={allowFullScreen}
@@ -1086,14 +1085,6 @@
             onGetChartData={this.getChartData}
             onCurrentWidgetInFullScreen={this.currentWidgetInFullScreen}
             chartDetail={this.state.currentDataInFullScreen}
-=======
-            currentDashboard={{ widgets: currentItems }}
-            currentItemsInfo={currentItemsInfo}
-            visible={allowFullScreen}
-            isVisible={this.visibleFullScreen}
-            currentDataInFullScreen={this.state.currentDataInFullScreen}
-            onCurrentWidgetInFullScreen={this.currentWidgetInFullScreen}
->>>>>>> 19d38d16
           />
         : <div/>
     } else {
