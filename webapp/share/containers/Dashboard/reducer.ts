--- conflicted
+++ resolved
@@ -88,22 +88,12 @@
       const dashboardConfig = payload.dashboard.config ? JSON.parse(payload.dashboard.config) : {}
       const globalControls = (dashboardConfig.filters || []).map((c) => globalControlMigrationRecorder(c)).map((ctrl) => {
         const {relatedViews, name} = ctrl
-<<<<<<< HEAD
-        let newCtrl = {...ctrl}
-=======
->>>>>>> 2970b81f
         if (shareParams) {
           Object.entries(relatedViews).forEach(([key, value]) => {
             const defaultValue = shareParams[name]
             if (defaultValue && defaultValue.length) {
-<<<<<<< HEAD
-               newCtrl = {
-                 ...ctrl,
-                 defaultValue: Array.isArray(defaultValue) && defaultValue.length ? defaultValue.map((val) => decodeURI(val)) :  decodeURI(defaultValue)
-=======
                if (ctrl && ctrl.type === 'date') {
                  ctrl.dynamicDefaultValue = DatePickerDefaultValues.Custom
->>>>>>> 2970b81f
                }
                ctrl.defaultValue = Array.isArray(defaultValue) && defaultValue.length ? defaultValue.map((val) => decodeURI(val)) :  decodeURI(defaultValue)
             }
