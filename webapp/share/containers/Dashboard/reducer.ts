--- conflicted
+++ resolved
@@ -230,15 +230,6 @@
         draft.itemsInfo[action.payload.itemId].downloadCsvLoading = true
         break
 
-<<<<<<< HEAD
-      case SET_SELECT_OPTIONS:
-        if (action.payload.itemId) {
-          itemInfo = draft.itemsInfo[action.payload.itemId]
-          itemInfo.controlSelectOptions[action.payload.controlKey] = action.payload.options
-        } else {
-          draft.dashboardSelectOptions[action.payload.controlKey] = action.payload.options
-        }
-=======
       case ActionTypes.INITIATE_DOWNLOAD_TASK_SUCCESS:
       case ActionTypes.INITIATE_DOWNLOAD_TASK_FAILURE:
         draft.itemsInfo[action.payload.itemId].downloadCsvLoading = false
@@ -248,7 +239,6 @@
         itemInfo = draft.itemsInfo[action.payload.itemId]
         itemInfo.renderType = 'resize'
         itemInfo.datasource = { ...itemInfo.datasource }
->>>>>>> 80bb036d
         break
 
       case ActionTypes.RESIZE_ALL_DASHBOARDITEM:
