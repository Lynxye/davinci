/*
 * <<
 * Davinci
 * ==
 * Copyright (C) 2016 - 2017 EDP
 * ==
 * Licensed under the Apache License, Version 2.0 (the "License");
 * you may not use this file except in compliance with the License.
 * You may obtain a copy of the License at
 *
 *      http://www.apache.org/licenses/LICENSE-2.0
 *
 * Unless required by applicable law or agreed to in writing, software
 * distributed under the License is distributed on an "AS IS" BASIS,
 * WITHOUT WARRANTIES OR CONDITIONS OF ANY KIND, either express or implied.
 * See the License for the specific language governing permissions and
 * limitations under the License.
 * >>
 */

import produce from 'immer'
import {
  LOAD_SHARE_DASHBOARD_SUCCESS,
  LOAD_SHARE_WIDGET_SUCCESS,
  SET_INDIVIDUAL_DASHBOARD,
  LOAD_SHARE_RESULTSET,
  LOAD_SHARE_RESULTSET_SUCCESS,
  LOAD_SHARE_RESULTSET_FAILURE,
  LOAD_WIDGET_CSV,
  LOAD_WIDGET_CSV_SUCCESS,
  LOAD_WIDGET_CSV_FAILURE,
  LOAD_SELECT_OPTIONS_SUCCESS,
  RESIZE_ALL_DASHBOARDITEM,
  DRILL_DASHBOARDITEM,
  DELETE_DRILL_HISTORY,
  SET_SELECT_OPTIONS,
  SELECT_DASHBOARD_ITEM_CHART,
  GLOBAL_CONTROL_CHANGE,
  LOAD_DOWNLOAD_LIST,
  LOAD_DOWNLOAD_LIST_SUCCESS,
  LOAD_DOWNLOAD_LIST_FAILURE,
  DOWNLOAD_FILE_SUCCESS,
  SEND_SHARE_PARAMS
} from './constants'
import {
  IMapItemControlRequestParams,
  IControlRequestParams,
  IGlobalControl,
  IControlRelatedField
} from 'components/Filters/types'
<<<<<<< HEAD
import { DatePickerDefaultValues } from 'components/Filters/datePickerFormats'
=======
>>>>>>> 9c1668f7
import {
  getVariableValue,
  getModelValue,
  deserializeDefaultValue
} from 'components/Filters/util'
import { globalControlMigrationRecorder } from 'utils/migrationRecorders'
import { DashboardItemStatus } from '.'
import { DownloadStatus } from 'containers/App/types'

import { fieldGroupedSort } from 'containers/Widget/components/Config/Sort'

const initialState = {
  dashboard: null,
  title: '',
  config: '{}',
  dashboardSelectOptions: null,
  widgets: null,
  items: null,
  itemsInfo: null,
  downloadListLoading: false,
  downloadList: null,
  downloadListInfo: null,
  shareParams: null
}

const shareReducer = (state = initialState, action) =>
  produce(state, (draft) => {
    let itemInfo
    let drillHistory

    switch (action.type) {
      case SEND_SHARE_PARAMS:
        draft.shareParams = action.payload.params
        break

      case LOAD_SHARE_DASHBOARD_SUCCESS:
        const dashboardConfig = action.payload.dashboard.config
          ? JSON.parse(action.payload.dashboard.config)
          : {}
        const globalControls = (dashboardConfig.filters || [])
          .map((c) => globalControlMigrationRecorder(c))
          .map((ctrl) => {
<<<<<<< HEAD
            const { relatedViews, name } = ctrl
            if (draft.shareParams) {
              Object.entries(relatedViews).forEach(([key, value]) => {
                const defaultValue = draft.shareParams[name]
                if (defaultValue && defaultValue.length) {
                  if (ctrl && ctrl.type === 'date') {
                    ctrl.dynamicDefaultValue = DatePickerDefaultValues.Custom
                  }
                  ctrl.defaultValue = Array.isArray(defaultValue) && defaultValue.length ? defaultValue.map((val) => decodeURI(val)) : decodeURI(defaultValue)
                }
              })
            }
            return ctrl
=======
            const { relatedViews } = ctrl
            let newCtrl = { ...ctrl }
            if (draft.shareParams) {
              Object.entries(relatedViews).forEach(([key, value]) => {
                const defaultValue = draft.shareParams[value['name']]
                if (defaultValue && defaultValue.length) {
                  newCtrl = {
                    ...ctrl,
                    defaultValue: decodeURI(defaultValue)
                  }
                }
              })
            }
            return newCtrl
>>>>>>> 9c1668f7
          })

        const globalControlsInitialValue = {}
        globalControls.forEach((control: IGlobalControl) => {
          const { interactionType, relatedItems, relatedViews } = control
          const defaultValue = deserializeDefaultValue(control)
          if (defaultValue) {
            Object.entries(relatedItems).forEach(([itemId, config]) => {
              Object.entries(relatedViews).forEach(([viewId, fields]) => {
                if (config.checked && config.viewId === Number(viewId)) {
                  const filterValue =
                    interactionType === 'column'
                      ? getModelValue(
                          control,
                          fields as IControlRelatedField,
                          defaultValue
                        )
                      : getVariableValue(control, fields, defaultValue)
                  if (!globalControlsInitialValue[itemId]) {
                    globalControlsInitialValue[itemId] = {
                      filters: [],
                      variables: []
                    }
                  }
                  if (interactionType === 'column') {
                    globalControlsInitialValue[
                      itemId
                    ].filters = globalControlsInitialValue[
                      itemId
                    ].filters.concat(filterValue)
                  } else {
                    globalControlsInitialValue[
                      itemId
                    ].variables = globalControlsInitialValue[
                      itemId
                    ].variables.concat(filterValue)
                  }
                }
              })
            })
          }
        })

        draft.title = action.payload.dashboard.name
        draft.dashboard = {
          ...action.payload.dashboard,
          config: JSON.stringify({
            ...dashboardConfig,
            filters: globalControls
          })
        }
        draft.config = JSON.stringify({
          ...dashboardConfig,
          filters: globalControls
        })
        draft.dashboardSelectOptions = {}
        draft.widgets = action.payload.dashboard.widgets
        draft.items = action.payload.dashboard.relations
        draft.itemsInfo = action.payload.dashboard.relations.reduce(
          (obj, item) => {
            obj[item.id] = {
              status: DashboardItemStatus.Initial,
              datasource: { resultList: [] },
              loading: false,
              queryConditions: {
                tempFilters: [],
                linkageFilters: [],
                globalFilters: globalControlsInitialValue[item.id]
                  ? globalControlsInitialValue[item.id].filters
                  : [],
                variables: [],
                linkageVariables: [],
                globalVariables: globalControlsInitialValue[item.id]
                  ? globalControlsInitialValue[item.id].variables
                  : [],
                pagination: {}
              },
              downloadCsvLoading: false,
              interactId: '',
              renderType: 'rerender',
              controlSelectOptions: {},
              errorMessage: ''
            }
            return obj
          },
          {}
        )
        break

      case SET_INDIVIDUAL_DASHBOARD:
        draft.items = [
          {
            id: 1,
            x: 0,
            y: 0,
            width: 12,
            height: 12,
            polling: false,
            frequency: 0,
            widgetId: action.payload.widgetId,
            dataToken: action.payload.token
          }
        ]
        draft.itemsInfo = {
          1: {
            status: DashboardItemStatus.Initial,
            datasource: { resultList: [] },
            loading: false,
            queryConditions: {
              tempFilters: [],
              linkageFilters: [],
              globalFilters: [],
              variables: [],
              linkageVariables: [],
              globalVariables: [],
              pagination: {}
            },
            downloadCsvLoading: false,
            interactId: '',
            renderType: 'rerender',
            controlSelectOptions: {},
            errorMessage: ''
          }
        }
        break

      case LOAD_SHARE_WIDGET_SUCCESS:
        if (!draft.widgets) {
          draft.widgets = []
        }
        draft.widgets = draft.widgets.concat(action.payload.widget)
        break

      case SELECT_DASHBOARD_ITEM_CHART:
        draft.itemsInfo[action.payload.itemId].renderType =
          action.payload.renderType
        draft.itemsInfo[action.payload.itemId].selectedItems =
          action.payload.selectedItems
        break

      case LOAD_SHARE_RESULTSET:
        itemInfo = draft.itemsInfo[action.payload.itemId]
        draft.itemsInfo[action.payload.itemId] = {
          ...itemInfo,
          selectedItems: [],
          loading: true,
          errorMessage: '',
          queryConditions: {
            ...itemInfo.queryConditions,
            tempFilters: action.payload.requestParams.tempFilters,
            linkageFilters: action.payload.requestParams.linkageFilters,
            globalFilters: action.payload.requestParams.globalFilters,
            variables: action.payload.requestParams.variables,
            linkageVariables: action.payload.requestParams.linkageVariables,
            globalVariables: action.payload.requestParams.globalVariables,
            pagination: action.payload.requestParams.pagination,
            nativeQuery: action.payload.requestParams.nativeQuery
          }
        }
        break

      case GLOBAL_CONTROL_CHANGE:
        const controlRequestParamsByItem: IMapItemControlRequestParams =
          action.payload.controlRequestParamsByItem
        Object.entries(controlRequestParamsByItem).forEach(
          ([itemId, requestParams]: [string, IControlRequestParams]) => {
            const {
              filters: globalFilters,
              variables: globalVariables
            } = requestParams
            draft.itemsInfo[itemId].queryConditions = {
              ...draft.itemsInfo[itemId].queryConditions,
              ...(globalFilters && { globalFilters }),
              ...(globalVariables && { globalVariables })
            }
          }
        )
        break

      case DRILL_DASHBOARDITEM:
        drillHistory =
          draft.itemsInfo[action.payload.itemId].queryConditions.drillHistory
        if (!drillHistory) {
          draft.itemsInfo[
            action.payload.itemId
          ].queryConditions.drillHistory = []
        }
        draft.itemsInfo[
          action.payload.itemId
        ].queryConditions.drillHistory.push(action.payload.drillHistory)
        break

      case DELETE_DRILL_HISTORY:
        drillHistory =
          draft.itemsInfo[action.payload.itemId].queryConditions.drillHistory
        if (Array.isArray(drillHistory)) {
          drillHistory.splice(action.payload.index + 1)
        }
        break

      case LOAD_SHARE_RESULTSET_SUCCESS:
        fieldGroupedSort(
          action.payload.resultset.resultList,
          action.payload.requestParams.customOrders
        )
        itemInfo = draft.itemsInfo[action.payload.itemId]
        draft.itemsInfo[action.payload.itemId] = {
          ...itemInfo,
          status: DashboardItemStatus.Fulfilled,
          loading: false,
          datasource: action.payload.resultset || { resultList: [] },
          renderType: action.payload.renderType
        }
        break

      case LOAD_SHARE_RESULTSET_FAILURE:
        itemInfo = draft.itemsInfo[action.payload.itemId]
        draft.itemsInfo[action.payload.itemId] = {
          ...itemInfo,
          status: DashboardItemStatus.Error,
          loading: false,
          errorMessage: action.payload.errorMessage
        }
        break

      case LOAD_WIDGET_CSV:
        draft.itemsInfo[action.payload.itemId].downloadCsvLoading = true
        break

      case LOAD_WIDGET_CSV_SUCCESS:
      case LOAD_WIDGET_CSV_FAILURE:
        draft.itemsInfo[action.payload.itemId].downloadCsvLoading = false
        break

      case LOAD_SELECT_OPTIONS_SUCCESS:
        draft.itemsInfo[action.payload.itemId].controlSelectOptions[
          action.payload.controlKey
        ] = action.payload.values
        draft.dashboardSelectOptions[action.payload.controlKey] =
          action.payload.values
        break

      case SET_SELECT_OPTIONS:
        draft.itemsInfo[action.payload.itemId].controlSelectOptions[
          action.payload.controlKey
        ] = action.payload.options
        draft.dashboardSelectOptions[action.payload.controlKey] =
          action.payload.options
        break

      case RESIZE_ALL_DASHBOARDITEM:
        Object.values(draft.itemsInfo).forEach((itemInfo: any) => {
          itemInfo.renderType = 'resize'
          itemInfo.datasource = { ...itemInfo.datasource }
        })
        break

      case LOAD_DOWNLOAD_LIST:
        draft.downloadListLoading = true
        break

      case LOAD_DOWNLOAD_LIST_SUCCESS:
        draft.downloadListLoading = false
        draft.downloadList = action.payload.list

        draft.downloadListInfo = action.payload.list.reduce((info, item) => {
          info[item.id] = {
            loading: false
          }
          return info
        }, {})
        break

      case LOAD_DOWNLOAD_LIST_FAILURE:
        draft.downloadListLoading = false
        break

      case DOWNLOAD_FILE_SUCCESS:
        draft.downloadList.find(({ id }) => id === action.payload.id).status =
          DownloadStatus.Downloaded
        break
    }
  })

export default shareReducer<|MERGE_RESOLUTION|>--- conflicted
+++ resolved
@@ -48,10 +48,7 @@
   IGlobalControl,
   IControlRelatedField
 } from 'components/Filters/types'
-<<<<<<< HEAD
 import { DatePickerDefaultValues } from 'components/Filters/datePickerFormats'
-=======
->>>>>>> 9c1668f7
 import {
   getVariableValue,
   getModelValue,
@@ -94,7 +91,6 @@
         const globalControls = (dashboardConfig.filters || [])
           .map((c) => globalControlMigrationRecorder(c))
           .map((ctrl) => {
-<<<<<<< HEAD
             const { relatedViews, name } = ctrl
             if (draft.shareParams) {
               Object.entries(relatedViews).forEach(([key, value]) => {
@@ -103,27 +99,14 @@
                   if (ctrl && ctrl.type === 'date') {
                     ctrl.dynamicDefaultValue = DatePickerDefaultValues.Custom
                   }
-                  ctrl.defaultValue = Array.isArray(defaultValue) && defaultValue.length ? defaultValue.map((val) => decodeURI(val)) : decodeURI(defaultValue)
+                  ctrl.defaultValue =
+                    Array.isArray(defaultValue) && defaultValue.length
+                      ? defaultValue.map((val) => decodeURI(val))
+                      : decodeURI(defaultValue)
                 }
               })
             }
             return ctrl
-=======
-            const { relatedViews } = ctrl
-            let newCtrl = { ...ctrl }
-            if (draft.shareParams) {
-              Object.entries(relatedViews).forEach(([key, value]) => {
-                const defaultValue = draft.shareParams[value['name']]
-                if (defaultValue && defaultValue.length) {
-                  newCtrl = {
-                    ...ctrl,
-                    defaultValue: decodeURI(defaultValue)
-                  }
-                }
-              })
-            }
-            return newCtrl
->>>>>>> 9c1668f7
           })
 
         const globalControlsInitialValue = {}
