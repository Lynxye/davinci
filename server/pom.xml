--- conflicted
+++ resolved
@@ -176,35 +176,6 @@
             <version>0.188</version>
         </dependency>
         <!-- redis-->
-<<<<<<< HEAD
-        <!--<dependency>-->
-            <!--<groupId>org.apache.hive</groupId>-->
-            <!--<artifactId>hive-jdbc</artifactId>-->
-            <!--<version>1.2.1000.2.6.1.0-129</version>-->
-            <!--<exclusions>-->
-                <!--<exclusion>-->
-                    <!--<groupId>org.apache.logging.log4j</groupId>-->
-                    <!--<artifactId>log4j-slf4j-impl</artifactId>-->
-                <!--</exclusion>-->
-                <!--<exclusion>-->
-                    <!--<groupId>org.apache.logging.log4j</groupId>-->
-                    <!--<artifactId>log4j-1.2-api</artifactId>-->
-                <!--</exclusion>-->
-                <!--<exclusion>-->
-                    <!--<groupId>org.apache.logging.log4j</groupId>-->
-                    <!--<artifactId>log4j-core</artifactId>-->
-                <!--</exclusion>-->
-                <!--<exclusion>-->
-                    <!--<groupId>org.apache.logging.log4j</groupId>-->
-                    <!--<artifactId>log4j-api</artifactId>-->
-                <!--</exclusion>-->
-                <!--<exclusion>-->
-                    <!--<groupId>org.apache.logging.log4j</groupId>-->
-                    <!--<artifactId>log4j-web</artifactId>-->
-                <!--</exclusion>-->
-            <!--</exclusions>-->
-        <!--</dependency>-->
-=======
         <dependency>
             <groupId>org.apache.hive</groupId>
             <artifactId>hive-jdbc</artifactId>
@@ -232,7 +203,6 @@
                 </exclusion>
             </exclusions>
         </dependency>
->>>>>>> 98a9e2b9
 
 
         <dependency>
