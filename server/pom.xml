<?xml version="1.0" encoding="UTF-8"?>
<project xmlns="http://maven.apache.org/POM/4.0.0"
	xmlns:xsi="http://www.w3.org/2001/XMLSchema-instance"
	xsi:schemaLocation="http://maven.apache.org/POM/4.0.0 http://maven.apache.org/xsd/maven-4.0.0.xsd">
	<modelVersion>4.0.0</modelVersion>

	<groupId>edp.davinci</groupId>
	<artifactId>davinci-server_3.01</artifactId>
	<packaging>jar</packaging>

	<parent>
		<groupId>edp.davinci</groupId>
		<artifactId>davinci-parent_3.01</artifactId>
		<version>0.3.1-SNAPSHOT</version>
		<relativePath>../pom.xml</relativePath>
	</parent>

	<properties>
		<project.build.sourceEncoding>UTF-8</project.build.sourceEncoding>
		<project.reporting.outputEncoding>UTF-8</project.reporting.outputEncoding>
		<java.version>1.8</java.version>
		<skipTests>true</skipTests>
		<lucene.version>6.4.2</lucene.version>
		<elasticsearch.version>5.1.2</elasticsearch.version>
	</properties>

	<repositories>
		<repository>
			<id>elasticsearch-releases</id>
			<url>https://artifacts.elastic.co/maven</url>
			<releases>
				<enabled>true</enabled>
			</releases>
			<snapshots>
				<enabled>false</enabled>
			</snapshots>
		</repository>
	</repositories>

	<dependencies>
		<dependency>
			<groupId>org.springframework.boot</groupId>
			<artifactId>spring-boot-starter</artifactId>
		</dependency>
		<dependency>
			<groupId>org.springframework.boot</groupId>
			<artifactId>spring-boot-starter-web</artifactId>
		</dependency>
		<dependency>
			<groupId>org.mybatis.spring.boot</groupId>
			<artifactId>mybatis-spring-boot-starter</artifactId>
			<version>1.3.2</version>
		</dependency>

		<dependency>
			<groupId>org.springframework.boot</groupId>
			<artifactId>spring-boot-starter-data-redis</artifactId>
		</dependency>

		<dependency>
			<groupId>org.springframework.boot</groupId>
			<artifactId>spring-boot-starter-data-ldap</artifactId>
		</dependency>

		<dependency>
			<groupId>org.springframework</groupId>
			<artifactId>spring-context-support</artifactId>
		</dependency>
		<dependency>
			<groupId>org.quartz-scheduler</groupId>
			<artifactId>quartz</artifactId>
			<version>2.3.0</version>
		</dependency>

		<dependency>
			<groupId>org.projectlombok</groupId>
			<artifactId>lombok</artifactId>
			<optional>true</optional>
		</dependency>
		<dependency>
			<groupId>org.springframework.boot</groupId>
			<artifactId>spring-boot-starter-thymeleaf</artifactId>
		</dependency>
		<dependency>
			<groupId>org.springframework.boot</groupId>
			<artifactId>spring-boot-starter-mail</artifactId>
		</dependency>

		<dependency>
			<groupId>org.springframework.boot</groupId>
			<artifactId>spring-boot-starter-test</artifactId>
			<exclusions>
				<exclusion>
					<groupId>org.junit.vintage</groupId>
					<artifactId>junit-vintage-engine</artifactId>
				</exclusion>
			</exclusions>
			<scope>test</scope>
		</dependency>
		<dependency>
			<groupId>org.springframework.boot</groupId>
			<artifactId>spring-boot-test-autoconfigure</artifactId>
		</dependency>
		<dependency>
			<groupId>org.springframework.boot</groupId>
			<artifactId>spring-boot-starter-webflux</artifactId>
		</dependency>
		<dependency>
			<groupId>junit</groupId>
			<artifactId>junit</artifactId>
			<scope>test</scope>
		</dependency>

		<dependency>
			<groupId>io.springfox</groupId>
			<artifactId>springfox-swagger2</artifactId>
			<version>2.6.1</version>
			<exclusions>
				<exclusion>
					<artifactId>guava</artifactId>
					<groupId>com.google.guava</groupId>
				</exclusion>
			</exclusions>
		</dependency>

		<dependency>
			<groupId>io.springfox</groupId>
			<artifactId>springfox-swagger-ui</artifactId>
			<version>2.6.1</version>
		</dependency>

		<dependency>
			<groupId>org.mindrot</groupId>
			<artifactId>jbcrypt</artifactId>
			<version>0.3m</version>
		</dependency>

		<dependency>
			<groupId>io.jsonwebtoken</groupId>
			<artifactId>jjwt</artifactId>
			<version>0.7.0</version>
		</dependency>

		<dependency>
			<groupId>org.hibernate.javax.persistence</groupId>
			<artifactId>hibernate-jpa-2.0-api</artifactId>
			<version>1.0.1.Final</version>
		</dependency>

		<dependency>
			<groupId>mysql</groupId>
			<artifactId>mysql-connector-java</artifactId>
			<version>5.1.44</version>
		</dependency>
		<dependency>
			<groupId>com.alibaba</groupId>
			<artifactId>druid</artifactId>
			<version>1.1.11</version>
			<exclusions>
				<exclusion>
					<groupId>com.alibaba</groupId>
					<artifactId>jconsole</artifactId>
				</exclusion>
				<exclusion>
					<groupId>com.alibaba</groupId>
					<artifactId>tools</artifactId>
				</exclusion>
			</exclusions>
		</dependency>

		<dependency>
			<groupId>com.github.pagehelper</groupId>
			<artifactId>pagehelper</artifactId>
			<version>5.1.4</version>
			<exclusions>
				<exclusion>
					<artifactId>jsqlparser</artifactId>
					<groupId>com.github.jsqlparser</groupId>
				</exclusion>
			</exclusions>
		</dependency>

		<dependency>
			<groupId>org.springframework.boot</groupId>
			<artifactId>spring-boot-starter-cache</artifactId>
		</dependency>

		<dependency>
			<groupId>com.github.ben-manes.caffeine</groupId>
			<artifactId>caffeine</artifactId>
		</dependency>

		<dependency>
			<groupId>com.alibaba</groupId>
			<artifactId>fastjson</artifactId>
			<version>1.2.58</version>
		</dependency>

		<dependency>
			<groupId>org.antlr</groupId>
			<artifactId>ST4</artifactId>
			<version>4.0.8</version>
		</dependency>

		<dependency>
			<groupId>org.apache.poi</groupId>
			<artifactId>poi</artifactId>
			<version>3.9</version>
		</dependency>

		<dependency>
			<groupId>org.apache.poi</groupId>
			<artifactId>poi-ooxml</artifactId>
			<version>3.9</version>
		</dependency>

		<dependency>
			<groupId>org.apache.httpcomponents</groupId>
			<artifactId>httpclient</artifactId>
			<version>4.5.7</version>
		</dependency>

		<!-- elasticsearch -->
		<dependency>
			<groupId>org.nlpcn</groupId>
			<artifactId>elasticsearch-sql</artifactId>
			<version>5.1.2.0</version>
			<scope>system</scope>
			<systemPath>${project.basedir}/lib/davinci-elasticsearch-sql-5.1.2.jar</systemPath>
		</dependency>

		<dependency>
			<groupId>org.elasticsearch.client</groupId>
			<artifactId>transport</artifactId>
			<version>${elasticsearch.version}</version>
			<exclusions>
				<exclusion>
					<artifactId>commons-logging</artifactId>
					<groupId>commons-logging</groupId>
				</exclusion>
				<exclusion>
					<artifactId>httpclient</artifactId>
					<groupId>org.apache.httpcomponents</groupId>
				</exclusion>
			</exclusions>
		</dependency>
		<dependency>
			<groupId>org.elasticsearch</groupId>
			<artifactId>elasticsearch</artifactId>
			<version>${elasticsearch.version}</version>
		</dependency>

		<dependency>
			<groupId>org.elasticsearch.client</groupId>
			<artifactId>x-pack-transport</artifactId>
			<version>${elasticsearch.version}</version>
			<scope>provided</scope>
		</dependency>

        <dependency>
            <groupId>org.apache.kafka</groupId>
            <artifactId>kafka-clients</artifactId>
            <version>2.3.0</version>
        </dependency>

<<<<<<< HEAD
        <dependency>
            <groupId>org.projectlombok</groupId>
            <artifactId>lombok</artifactId>
            <optional>true</optional>
        </dependency>
        <dependency>
            <groupId>org.springframework.boot</groupId>
            <artifactId>spring-boot-starter-thymeleaf</artifactId>
        </dependency>
        <dependency>
            <groupId>org.springframework.boot</groupId>
            <artifactId>spring-boot-starter-mail</artifactId>
        </dependency>

        <dependency>
            <groupId>org.springframework.boot</groupId>
            <artifactId>spring-boot-starter-test</artifactId>
            <scope>test</scope>
        </dependency>


        <dependency>
            <groupId>io.springfox</groupId>
            <artifactId>springfox-swagger2</artifactId>
            <version>2.6.1</version>
            <exclusions>
                <exclusion>
                    <artifactId>guava</artifactId>
                    <groupId>com.google.guava</groupId>
                </exclusion>
            </exclusions>
        </dependency>

        <dependency>
            <groupId>io.springfox</groupId>
            <artifactId>springfox-swagger-ui</artifactId>
            <version>2.6.1</version>
        </dependency>

        <dependency>
            <groupId>org.mindrot</groupId>
            <artifactId>jbcrypt</artifactId>
            <version>0.3m</version>
        </dependency>

        <dependency>
            <groupId>io.jsonwebtoken</groupId>
            <artifactId>jjwt</artifactId>
            <version>0.7.0</version>
        </dependency>

        <dependency>
            <groupId>org.hibernate.javax.persistence</groupId>
            <artifactId>hibernate-jpa-2.0-api</artifactId>
            <version>1.0.1.Final</version>
        </dependency>

        <dependency>
            <groupId>mysql</groupId>
            <artifactId>mysql-connector-java</artifactId>
            <version>5.1.44</version>
        </dependency>
        <dependency>
            <groupId>com.alibaba</groupId>
            <artifactId>druid</artifactId>
            <version>1.1.11</version>
            <exclusions>
                <exclusion>
                    <groupId>com.alibaba</groupId>
                    <artifactId>jconsole</artifactId>
                </exclusion>
                <exclusion>
                    <groupId>com.alibaba</groupId>
                    <artifactId>tools</artifactId>
                </exclusion>
            </exclusions>
        </dependency>

        <dependency>
            <groupId>com.github.pagehelper</groupId>
            <artifactId>pagehelper</artifactId>
            <version>5.1.4</version>
            <exclusions>
                <exclusion>
                    <artifactId>jsqlparser</artifactId>
                    <groupId>com.github.jsqlparser</groupId>
                </exclusion>
            </exclusions>
        </dependency>

        <dependency>
            <groupId>org.springframework.boot</groupId>
            <artifactId>spring-boot-starter-cache</artifactId>
        </dependency>

        <dependency>
            <groupId>com.github.ben-manes.caffeine</groupId>
            <artifactId>caffeine</artifactId>
        </dependency>

        <dependency>
            <groupId>com.alibaba</groupId>
            <artifactId>fastjson</artifactId>
            <version>1.2.58</version>
        </dependency>

        <dependency>
            <groupId>org.antlr</groupId>
            <artifactId>ST4</artifactId>
            <version>4.0.8</version>
        </dependency>

        <dependency>
            <groupId>org.apache.poi</groupId>
            <artifactId>poi</artifactId>
            <version>3.9</version>
        </dependency>

        <dependency>
            <groupId>org.apache.poi</groupId>
            <artifactId>poi-ooxml</artifactId>
            <version>3.9</version>
        </dependency>

        <dependency>
            <groupId>org.apache.httpcomponents</groupId>
            <artifactId>httpclient</artifactId>
            <version>4.5.7</version>
        </dependency>

        <!--elasticsearch-->
        <dependency>
            <groupId>org.nlpcn</groupId>
            <artifactId>elasticsearch-sql</artifactId>
            <version>5.1.2.0</version>
            <exclusions>
                <exclusion>
                    <artifactId>druid</artifactId>
                    <groupId>com.alibaba</groupId>
                </exclusion>
                <exclusion>
                    <artifactId>guava</artifactId>
                    <groupId>com.google.guava</groupId>
                </exclusion>
            </exclusions>
        </dependency>
        <dependency>
            <groupId>org.elasticsearch.client</groupId>
            <artifactId>transport</artifactId>
            <version>${elasticsearch.version}</version>
            <exclusions>
                <exclusion>
                    <artifactId>commons-logging</artifactId>
                    <groupId>commons-logging</groupId>
                </exclusion>
                <exclusion>
                    <artifactId>httpclient</artifactId>
                    <groupId>org.apache.httpcomponents</groupId>
                </exclusion>
            </exclusions>
        </dependency>
        <dependency>
            <groupId>org.elasticsearch</groupId>
            <artifactId>elasticsearch</artifactId>
            <version>${elasticsearch.version}</version>
        </dependency>

        <dependency>
            <groupId>org.elasticsearch.client</groupId>
            <artifactId>x-pack-transport</artifactId>
            <version>${elasticsearch.version}</version>
            <scope>provided</scope>
        </dependency>

        <dependency>
            <groupId>org.apache.commons</groupId>
            <artifactId>commons-csv</artifactId>
            <version>1.4</version>
        </dependency>

        <dependency>
            <groupId>com.github.jsqlparser</groupId>
            <artifactId>jsqlparser</artifactId>
            <version>1.2</version>
        </dependency>

        <dependency>
            <groupId>org.webjars</groupId>
            <artifactId>jquery</artifactId>
            <version>1.11.3</version>
        </dependency>


        <dependency>
            <groupId>javax.xml.bind</groupId>
            <artifactId>jaxb-api</artifactId>
            <version>2.3.0</version>
        </dependency>

        <dependency>
            <groupId>net.jpountz.lz4</groupId>
            <artifactId>lz4</artifactId>
            <version>1.3.0</version>
        </dependency>

        <dependency>
            <groupId>commons-lang</groupId>
            <artifactId>commons-lang</artifactId>
            <version>2.6</version>
        </dependency>


        <dependency>
            <groupId>org.apache.curator</groupId>
            <artifactId>curator-framework</artifactId>
            <version>2.12.0</version>
            <exclusions>
                <exclusion>
                    <groupId>org.jboss.netty</groupId>
                    <artifactId>netty</artifactId>
                </exclusion>
                <exclusion>
                    <groupId>org.slf4j</groupId>
                    <artifactId>slf4j-log4j12</artifactId>
                </exclusion>
                <exclusion>
                    <artifactId>guava</artifactId>
                    <groupId>com.google.guava</groupId>
                </exclusion>
            </exclusions>
        </dependency>

        <dependency>
            <groupId>org.apache.curator</groupId>
            <artifactId>curator-test</artifactId>
            <version>2.12.0</version>
            <exclusions>
                <exclusion>
                    <groupId>org.jboss.netty</groupId>
                    <artifactId>netty</artifactId>
                </exclusion>
                <exclusion>
                    <groupId>org.slf4j</groupId>
                    <artifactId>slf4j-log4j12</artifactId>
                </exclusion>
                <exclusion>
                    <artifactId>guava</artifactId>
                    <groupId>com.google.guava</groupId>
                </exclusion>
                <exclusion>
                    <artifactId>netty</artifactId>
                    <groupId>io.netty</groupId>
                </exclusion>
            </exclusions>
        </dependency>

        <dependency>
            <groupId>org.seleniumhq.selenium</groupId>
            <artifactId>selenium-java</artifactId>
            <version>3.9.1</version>
            <exclusions>
                <exclusion>
                    <groupId>com.google.guava</groupId>
                    <artifactId>guava</artifactId>
                </exclusion>
                <exclusion>
                    <artifactId>httpclient</artifactId>
                    <groupId>org.apache.httpcomponents</groupId>
                </exclusion>
            </exclusions>
        </dependency>

        <dependency>
            <groupId>com.google.guava</groupId>
            <artifactId>guava</artifactId>
            <version>23.6-jre</version>
        </dependency>

        <dependency>
            <groupId>com.codeborne</groupId>
            <artifactId>phantomjsdriver</artifactId>
            <version>1.4.4</version>
        </dependency>
        <dependency>
            <groupId>org.apache.commons</groupId>
            <artifactId>commons-collections4</artifactId>
            <version>4.3</version>
        </dependency>

        <!--oracle-->
        <!--<dependency>-->
        <!--<groupId>com.oracle</groupId>-->
        <!--<artifactId>ojdbc6</artifactId>-->
        <!--<version>11.2.0.3</version>-->
        <!--</dependency>-->

        <!--clickhouse-->
        <!--<dependency>-->
        <!--<groupId>ru.yandex.clickhouse</groupId>-->
        <!--<artifactId>clickhouse-jdbc</artifactId>-->
        <!--<version>0.1.39</version>-->
        <!--</dependency>-->

        <!--sqlserver-->
        <!--<dependency>-->
        <!--<groupId>com.microsoft.sqlserver</groupId>-->
        <!--<artifactId>mssql-jdbc</artifactId>-->
        <!--<version>6.4.0.jre8</version>-->
        <!--</dependency>-->

        <!--h2-->
        <!--<dependency>-->
        <!--<groupId>com.h2database</groupId>-->
        <!--<artifactId>h2</artifactId>-->
        <!--<version>1.4.196</version>-->
        <!--</dependency>-->

        <!--phoenix-->
        <!--<dependency>-->
        <!--<groupId>org.apache.phoenix</groupId>-->
        <!--<artifactId>phoenix-core</artifactId>-->
        <!--<version>4.13.2-cdh5.11.2</version>-->
        <!--</dependency>-->

        <!--mongodb-->
        <!--<dependency>-->
        <!--<groupId>org.mongodb</groupId>-->
        <!--<artifactId>mongodb-driver</artifactId>-->
        <!--<version>3.6.3</version>-->
        <!--</dependency>-->

        <!--presto-->
        <!--<dependency>-->
        <!--<groupId>com.facebook.presto</groupId>-->
        <!--<artifactId>presto-jdbc</artifactId>-->
        <!--<version>0.203</version>-->
        <!--</dependency>-->

        <!--cassandra-->
        <!--<dependency>-->
        <!--<groupId>com.github.adejanovski</groupId>-->
        <!--<artifactId>cassandra-jdbc-wrapper</artifactId>-->
        <!--<version>3.1.0</version>-->
        <!--</dependency>-->

        <!--kylin-->
        <!--<dependency>-->
        <!--<groupId>org.apache.kylin</groupId>-->
        <!--<artifactId>kylin-jdbc</artifactId>-->
        <!--<version>2.3.0</version>-->
        <!--</dependency>-->

    </dependencies>

    <build>
        <plugins>
            <plugin>
                <groupId>org.apache.maven.plugins</groupId>
                <artifactId>maven-dependency-plugin</artifactId>
                <configuration>
                    <encoding>UTF-8</encoding>
                </configuration>
                <executions>
                    <execution>
                        <id>copy-dependencies</id>
                        <phase>package</phase>
                        <goals>
                            <goal>copy-dependencies</goal>
                        </goals>
                        <configuration>
                            <type>jar</type>
                            <includeTypes>jar</includeTypes>
                            <outputDirectory>
                                ${project.build.directory}/lib
                            </outputDirectory>
                        </configuration>
                    </execution>
                </executions>
            </plugin>
            <!-- 打包jar文件时，配置manifest文件，加入lib包的jar依赖 -->
            <plugin>
                <groupId>org.apache.maven.plugins</groupId>
                <artifactId>maven-jar-plugin</artifactId>
                <configuration>
                    <classesDirectory>target/classes/</classesDirectory>
                    <archive>
                        <manifest>
                            <mainClass>edp.DavinciServerApplication</mainClass>
                            <!-- 打包时 MANIFEST.MF文件不记录的时间戳版本 -->
                            <useUniqueVersions>false</useUniqueVersions>
                            <addClasspath>false</addClasspath>
                            <classpathPrefix>lib/</classpathPrefix>
                        </manifest>
                        <manifestEntries>
                            <Class-Path>.</Class-Path>
                        </manifestEntries>
                    </archive>
                </configuration>
            </plugin>


            <!-- mybatis generator 自动生成代码插件 -->
            <!--<plugin>-->
            <!--<groupId>org.mybatis.generator</groupId>-->
            <!--<artifactId>mybatis-generator-maven-plugin</artifactId>-->
            <!--<version>1.3.5</version>-->
            <!--<dependencies>-->
            <!--<dependency>-->
            <!--<groupId> mysql</groupId>-->
            <!--<artifactId> mysql-connector-java</artifactId>-->
            <!--<version> 5.1.44</version>-->
            <!--</dependency>-->
            <!--<dependency>-->
            <!--<groupId>org.mybatis.generator</groupId>-->
            <!--<artifactId>mybatis-generator-core</artifactId>-->
            <!--<version>1.3.2</version>-->
            <!--</dependency>-->
            <!--</dependencies>-->
            <!--<executions>-->
            <!--<execution>-->
            <!--<id>Generate MyBatis Artifacts</id>-->
            <!--<phase>package</phase>-->
            <!--<goals>-->
            <!--<goal>generate</goal>-->
            <!--</goals>-->
            <!--</execution>-->
            <!--</executions>-->
            <!--<configuration>-->
            <!--&lt;!&ndash;允许移动生成的文件 &ndash;&gt;-->
            <!--<verbose>true</verbose>-->
            <!--&lt;!&ndash; 是否覆盖 &ndash;&gt;-->
            <!--<overwrite>true</overwrite>-->
            <!--&lt;!&ndash; 自动生成的配置 &ndash;&gt;-->
            <!--<configurationFile>src/main/resources/generator/mybatis-generator.xml</configurationFile>-->
            <!--</configuration>-->
            <!--</plugin>-->
        </plugins>
    </build>
=======
		<dependency>
			<groupId>org.apache.commons</groupId>
			<artifactId>commons-csv</artifactId>
			<version>1.4</version>
		</dependency>

		<dependency>
			<groupId>com.github.jsqlparser</groupId>
			<artifactId>jsqlparser</artifactId>
			<version>1.2</version>
		</dependency>

		<dependency>
			<groupId>org.webjars</groupId>
			<artifactId>jquery</artifactId>
			<version>1.11.3</version>
		</dependency>

		<dependency>
			<groupId>javax.xml.bind</groupId>
			<artifactId>jaxb-api</artifactId>
			<version>2.3.0</version>
		</dependency>

		<dependency>
			<groupId>net.jpountz.lz4</groupId>
			<artifactId>lz4</artifactId>
			<version>1.3.0</version>
		</dependency>

		<dependency>
			<groupId>commons-lang</groupId>
			<artifactId>commons-lang</artifactId>
			<version>2.6</version>
		</dependency>

		<dependency>
			<groupId>org.apache.curator</groupId>
			<artifactId>curator-framework</artifactId>
			<version>2.12.0</version>
			<exclusions>
				<exclusion>
					<groupId>org.jboss.netty</groupId>
					<artifactId>netty</artifactId>
				</exclusion>
				<exclusion>
					<groupId>org.slf4j</groupId>
					<artifactId>slf4j-log4j12</artifactId>
				</exclusion>
				<exclusion>
					<artifactId>guava</artifactId>
					<groupId>com.google.guava</groupId>
				</exclusion>
			</exclusions>
		</dependency>

		<dependency>
			<groupId>org.apache.curator</groupId>
			<artifactId>curator-test</artifactId>
			<version>2.12.0</version>
			<exclusions>
				<exclusion>
					<groupId>org.jboss.netty</groupId>
					<artifactId>netty</artifactId>
				</exclusion>
				<exclusion>
					<groupId>org.slf4j</groupId>
					<artifactId>slf4j-log4j12</artifactId>
				</exclusion>
				<exclusion>
					<artifactId>guava</artifactId>
					<groupId>com.google.guava</groupId>
				</exclusion>
				<exclusion>
					<artifactId>netty</artifactId>
					<groupId>io.netty</groupId>
				</exclusion>
			</exclusions>
		</dependency>

		<dependency>
			<groupId>org.seleniumhq.selenium</groupId>
			<artifactId>selenium-java</artifactId>
			<version>3.9.1</version>
			<exclusions>
				<exclusion>
					<groupId>com.google.guava</groupId>
					<artifactId>guava</artifactId>
				</exclusion>
				<exclusion>
					<artifactId>httpclient</artifactId>
					<groupId>org.apache.httpcomponents</groupId>
				</exclusion>
			</exclusions>
		</dependency>

		<dependency>
			<groupId>com.google.guava</groupId>
			<artifactId>guava</artifactId>
			<version>23.6-jre</version>
		</dependency>

		<dependency>
			<groupId>com.codeborne</groupId>
			<artifactId>phantomjsdriver</artifactId>
			<version>1.4.4</version>
		</dependency>
		<dependency>
			<groupId>org.apache.commons</groupId>
			<artifactId>commons-collections4</artifactId>
			<version>4.3</version>
		</dependency>

		<!--oracle -->
		<!--<dependency> -->
		<!--<groupId>com.oracle</groupId> -->
		<!--<artifactId>ojdbc6</artifactId> -->
		<!--<version>11.2.0.3</version> -->
		<!--</dependency> -->

		<!--clickhouse -->
		<!--<dependency> -->
		<!--<groupId>ru.yandex.clickhouse</groupId> -->
		<!--<artifactId>clickhouse-jdbc</artifactId> -->
		<!--<version>0.1.39</version> -->
		<!--</dependency> -->

		<!--sqlserver -->
		<!--<dependency> -->
		<!--<groupId>com.microsoft.sqlserver</groupId> -->
		<!--<artifactId>mssql-jdbc</artifactId> -->
		<!--<version>6.4.0.jre8</version> -->
		<!--</dependency> -->

		<!--h2 -->
		<!--<dependency> -->
		<!--<groupId>com.h2database</groupId> -->
		<!--<artifactId>h2</artifactId> -->
		<!--<version>1.4.196</version> -->
		<!--</dependency> -->

		<!--phoenix -->
		<!--<dependency> -->
		<!--<groupId>org.apache.phoenix</groupId> -->
		<!--<artifactId>phoenix-core</artifactId> -->
		<!--<version>4.13.2-cdh5.11.2</version> -->
		<!--</dependency> -->

		<!--mongodb -->
		<!--<dependency> -->
		<!--<groupId>org.mongodb</groupId> -->
		<!--<artifactId>mongodb-driver</artifactId> -->
		<!--<version>3.6.3</version> -->
		<!--</dependency> -->

		<!--presto -->
		<!--<dependency> -->
		<!--<groupId>com.facebook.presto</groupId> -->
		<!--<artifactId>presto-jdbc</artifactId> -->
		<!--<version>0.203</version> -->
		<!--</dependency> -->

		<!--cassandra -->
		<!--<dependency> -->
		<!--<groupId>com.github.adejanovski</groupId> -->
		<!--<artifactId>cassandra-jdbc-wrapper</artifactId> -->
		<!--<version>3.1.0</version> -->
		<!--</dependency> -->

		<!--kylin -->
		<!--<dependency> -->
		<!--<groupId>org.apache.kylin</groupId> -->
		<!--<artifactId>kylin-jdbc</artifactId> -->
		<!--<version>2.3.0</version> -->
		<!--</dependency> -->
		
	</dependencies>

	<build>
		<plugins>
			<plugin>
				<groupId>org.apache.maven.plugins</groupId>
				<artifactId>maven-dependency-plugin</artifactId>
				<configuration>
					<encoding>UTF-8</encoding>
				</configuration>
				<executions>
					<execution>
						<id>copy-dependencies</id>
						<phase>package</phase>
						<goals>
							<goal>copy-dependencies</goal>
						</goals>
						<configuration>
							<type>jar</type>
							<includeTypes>jar</includeTypes>
							<outputDirectory>
								${project.build.directory}/lib
							</outputDirectory>
						</configuration>
					</execution>
				</executions>
			</plugin>
			<!-- 打包jar文件时，配置manifest文件，加入lib包的jar依赖 -->
			<plugin>
				<groupId>org.apache.maven.plugins</groupId>
				<artifactId>maven-jar-plugin</artifactId>
				<configuration>
					<classesDirectory>target/classes/</classesDirectory>
					<archive>
						<manifest>
							<mainClass>edp.DavinciServerApplication</mainClass>
							<!-- 打包时 MANIFEST.MF文件不记录的时间戳版本 -->
							<useUniqueVersions>false</useUniqueVersions>
							<addClasspath>false</addClasspath>
							<classpathPrefix>lib/</classpathPrefix>
						</manifest>
						<manifestEntries>
							<Class-Path>.</Class-Path>
						</manifestEntries>
					</archive>
				</configuration>
			</plugin>
			<plugin>
				<groupId>org.apache.maven.plugins</groupId>
				<artifactId>maven-surefire-plugin</artifactId>
			</plugin>


			<!-- mybatis generator 自动生成代码插件 -->
			<!--<plugin> -->
			<!--<groupId>org.mybatis.generator</groupId> -->
			<!--<artifactId>mybatis-generator-maven-plugin</artifactId> -->
			<!--<version>1.3.5</version> -->
			<!--<dependencies> -->
			<!--<dependency> -->
			<!--<groupId> mysql</groupId> -->
			<!--<artifactId> mysql-connector-java</artifactId> -->
			<!--<version> 5.1.44</version> -->
			<!--</dependency> -->
			<!--<dependency> -->
			<!--<groupId>org.mybatis.generator</groupId> -->
			<!--<artifactId>mybatis-generator-core</artifactId> -->
			<!--<version>1.3.2</version> -->
			<!--</dependency> -->
			<!--</dependencies> -->
			<!--<executions> -->
			<!--<execution> -->
			<!--<id>Generate MyBatis Artifacts</id> -->
			<!--<phase>package</phase> -->
			<!--<goals> -->
			<!--<goal>generate</goal> -->
			<!--</goals> -->
			<!--</execution> -->
			<!--</executions> -->
			<!--<configuration> -->
			<!--&lt;!&ndash;允许移动生成的文件 &ndash;&gt; -->
			<!--<verbose>true</verbose> -->
			<!--&lt;!&ndash; 是否覆盖 &ndash;&gt; -->
			<!--<overwrite>true</overwrite> -->
			<!--&lt;!&ndash; 自动生成的配置 &ndash;&gt; -->
			<!--<configurationFile>src/main/resources/generator/mybatis-generator.xml</configurationFile> -->
			<!--</configuration> -->
			<!--</plugin> -->
		</plugins>
	</build>
>>>>>>> 789c3e37


</project><|MERGE_RESOLUTION|>--- conflicted
+++ resolved
@@ -263,446 +263,6 @@
             <version>2.3.0</version>
         </dependency>
 
-<<<<<<< HEAD
-        <dependency>
-            <groupId>org.projectlombok</groupId>
-            <artifactId>lombok</artifactId>
-            <optional>true</optional>
-        </dependency>
-        <dependency>
-            <groupId>org.springframework.boot</groupId>
-            <artifactId>spring-boot-starter-thymeleaf</artifactId>
-        </dependency>
-        <dependency>
-            <groupId>org.springframework.boot</groupId>
-            <artifactId>spring-boot-starter-mail</artifactId>
-        </dependency>
-
-        <dependency>
-            <groupId>org.springframework.boot</groupId>
-            <artifactId>spring-boot-starter-test</artifactId>
-            <scope>test</scope>
-        </dependency>
-
-
-        <dependency>
-            <groupId>io.springfox</groupId>
-            <artifactId>springfox-swagger2</artifactId>
-            <version>2.6.1</version>
-            <exclusions>
-                <exclusion>
-                    <artifactId>guava</artifactId>
-                    <groupId>com.google.guava</groupId>
-                </exclusion>
-            </exclusions>
-        </dependency>
-
-        <dependency>
-            <groupId>io.springfox</groupId>
-            <artifactId>springfox-swagger-ui</artifactId>
-            <version>2.6.1</version>
-        </dependency>
-
-        <dependency>
-            <groupId>org.mindrot</groupId>
-            <artifactId>jbcrypt</artifactId>
-            <version>0.3m</version>
-        </dependency>
-
-        <dependency>
-            <groupId>io.jsonwebtoken</groupId>
-            <artifactId>jjwt</artifactId>
-            <version>0.7.0</version>
-        </dependency>
-
-        <dependency>
-            <groupId>org.hibernate.javax.persistence</groupId>
-            <artifactId>hibernate-jpa-2.0-api</artifactId>
-            <version>1.0.1.Final</version>
-        </dependency>
-
-        <dependency>
-            <groupId>mysql</groupId>
-            <artifactId>mysql-connector-java</artifactId>
-            <version>5.1.44</version>
-        </dependency>
-        <dependency>
-            <groupId>com.alibaba</groupId>
-            <artifactId>druid</artifactId>
-            <version>1.1.11</version>
-            <exclusions>
-                <exclusion>
-                    <groupId>com.alibaba</groupId>
-                    <artifactId>jconsole</artifactId>
-                </exclusion>
-                <exclusion>
-                    <groupId>com.alibaba</groupId>
-                    <artifactId>tools</artifactId>
-                </exclusion>
-            </exclusions>
-        </dependency>
-
-        <dependency>
-            <groupId>com.github.pagehelper</groupId>
-            <artifactId>pagehelper</artifactId>
-            <version>5.1.4</version>
-            <exclusions>
-                <exclusion>
-                    <artifactId>jsqlparser</artifactId>
-                    <groupId>com.github.jsqlparser</groupId>
-                </exclusion>
-            </exclusions>
-        </dependency>
-
-        <dependency>
-            <groupId>org.springframework.boot</groupId>
-            <artifactId>spring-boot-starter-cache</artifactId>
-        </dependency>
-
-        <dependency>
-            <groupId>com.github.ben-manes.caffeine</groupId>
-            <artifactId>caffeine</artifactId>
-        </dependency>
-
-        <dependency>
-            <groupId>com.alibaba</groupId>
-            <artifactId>fastjson</artifactId>
-            <version>1.2.58</version>
-        </dependency>
-
-        <dependency>
-            <groupId>org.antlr</groupId>
-            <artifactId>ST4</artifactId>
-            <version>4.0.8</version>
-        </dependency>
-
-        <dependency>
-            <groupId>org.apache.poi</groupId>
-            <artifactId>poi</artifactId>
-            <version>3.9</version>
-        </dependency>
-
-        <dependency>
-            <groupId>org.apache.poi</groupId>
-            <artifactId>poi-ooxml</artifactId>
-            <version>3.9</version>
-        </dependency>
-
-        <dependency>
-            <groupId>org.apache.httpcomponents</groupId>
-            <artifactId>httpclient</artifactId>
-            <version>4.5.7</version>
-        </dependency>
-
-        <!--elasticsearch-->
-        <dependency>
-            <groupId>org.nlpcn</groupId>
-            <artifactId>elasticsearch-sql</artifactId>
-            <version>5.1.2.0</version>
-            <exclusions>
-                <exclusion>
-                    <artifactId>druid</artifactId>
-                    <groupId>com.alibaba</groupId>
-                </exclusion>
-                <exclusion>
-                    <artifactId>guava</artifactId>
-                    <groupId>com.google.guava</groupId>
-                </exclusion>
-            </exclusions>
-        </dependency>
-        <dependency>
-            <groupId>org.elasticsearch.client</groupId>
-            <artifactId>transport</artifactId>
-            <version>${elasticsearch.version}</version>
-            <exclusions>
-                <exclusion>
-                    <artifactId>commons-logging</artifactId>
-                    <groupId>commons-logging</groupId>
-                </exclusion>
-                <exclusion>
-                    <artifactId>httpclient</artifactId>
-                    <groupId>org.apache.httpcomponents</groupId>
-                </exclusion>
-            </exclusions>
-        </dependency>
-        <dependency>
-            <groupId>org.elasticsearch</groupId>
-            <artifactId>elasticsearch</artifactId>
-            <version>${elasticsearch.version}</version>
-        </dependency>
-
-        <dependency>
-            <groupId>org.elasticsearch.client</groupId>
-            <artifactId>x-pack-transport</artifactId>
-            <version>${elasticsearch.version}</version>
-            <scope>provided</scope>
-        </dependency>
-
-        <dependency>
-            <groupId>org.apache.commons</groupId>
-            <artifactId>commons-csv</artifactId>
-            <version>1.4</version>
-        </dependency>
-
-        <dependency>
-            <groupId>com.github.jsqlparser</groupId>
-            <artifactId>jsqlparser</artifactId>
-            <version>1.2</version>
-        </dependency>
-
-        <dependency>
-            <groupId>org.webjars</groupId>
-            <artifactId>jquery</artifactId>
-            <version>1.11.3</version>
-        </dependency>
-
-
-        <dependency>
-            <groupId>javax.xml.bind</groupId>
-            <artifactId>jaxb-api</artifactId>
-            <version>2.3.0</version>
-        </dependency>
-
-        <dependency>
-            <groupId>net.jpountz.lz4</groupId>
-            <artifactId>lz4</artifactId>
-            <version>1.3.0</version>
-        </dependency>
-
-        <dependency>
-            <groupId>commons-lang</groupId>
-            <artifactId>commons-lang</artifactId>
-            <version>2.6</version>
-        </dependency>
-
-
-        <dependency>
-            <groupId>org.apache.curator</groupId>
-            <artifactId>curator-framework</artifactId>
-            <version>2.12.0</version>
-            <exclusions>
-                <exclusion>
-                    <groupId>org.jboss.netty</groupId>
-                    <artifactId>netty</artifactId>
-                </exclusion>
-                <exclusion>
-                    <groupId>org.slf4j</groupId>
-                    <artifactId>slf4j-log4j12</artifactId>
-                </exclusion>
-                <exclusion>
-                    <artifactId>guava</artifactId>
-                    <groupId>com.google.guava</groupId>
-                </exclusion>
-            </exclusions>
-        </dependency>
-
-        <dependency>
-            <groupId>org.apache.curator</groupId>
-            <artifactId>curator-test</artifactId>
-            <version>2.12.0</version>
-            <exclusions>
-                <exclusion>
-                    <groupId>org.jboss.netty</groupId>
-                    <artifactId>netty</artifactId>
-                </exclusion>
-                <exclusion>
-                    <groupId>org.slf4j</groupId>
-                    <artifactId>slf4j-log4j12</artifactId>
-                </exclusion>
-                <exclusion>
-                    <artifactId>guava</artifactId>
-                    <groupId>com.google.guava</groupId>
-                </exclusion>
-                <exclusion>
-                    <artifactId>netty</artifactId>
-                    <groupId>io.netty</groupId>
-                </exclusion>
-            </exclusions>
-        </dependency>
-
-        <dependency>
-            <groupId>org.seleniumhq.selenium</groupId>
-            <artifactId>selenium-java</artifactId>
-            <version>3.9.1</version>
-            <exclusions>
-                <exclusion>
-                    <groupId>com.google.guava</groupId>
-                    <artifactId>guava</artifactId>
-                </exclusion>
-                <exclusion>
-                    <artifactId>httpclient</artifactId>
-                    <groupId>org.apache.httpcomponents</groupId>
-                </exclusion>
-            </exclusions>
-        </dependency>
-
-        <dependency>
-            <groupId>com.google.guava</groupId>
-            <artifactId>guava</artifactId>
-            <version>23.6-jre</version>
-        </dependency>
-
-        <dependency>
-            <groupId>com.codeborne</groupId>
-            <artifactId>phantomjsdriver</artifactId>
-            <version>1.4.4</version>
-        </dependency>
-        <dependency>
-            <groupId>org.apache.commons</groupId>
-            <artifactId>commons-collections4</artifactId>
-            <version>4.3</version>
-        </dependency>
-
-        <!--oracle-->
-        <!--<dependency>-->
-        <!--<groupId>com.oracle</groupId>-->
-        <!--<artifactId>ojdbc6</artifactId>-->
-        <!--<version>11.2.0.3</version>-->
-        <!--</dependency>-->
-
-        <!--clickhouse-->
-        <!--<dependency>-->
-        <!--<groupId>ru.yandex.clickhouse</groupId>-->
-        <!--<artifactId>clickhouse-jdbc</artifactId>-->
-        <!--<version>0.1.39</version>-->
-        <!--</dependency>-->
-
-        <!--sqlserver-->
-        <!--<dependency>-->
-        <!--<groupId>com.microsoft.sqlserver</groupId>-->
-        <!--<artifactId>mssql-jdbc</artifactId>-->
-        <!--<version>6.4.0.jre8</version>-->
-        <!--</dependency>-->
-
-        <!--h2-->
-        <!--<dependency>-->
-        <!--<groupId>com.h2database</groupId>-->
-        <!--<artifactId>h2</artifactId>-->
-        <!--<version>1.4.196</version>-->
-        <!--</dependency>-->
-
-        <!--phoenix-->
-        <!--<dependency>-->
-        <!--<groupId>org.apache.phoenix</groupId>-->
-        <!--<artifactId>phoenix-core</artifactId>-->
-        <!--<version>4.13.2-cdh5.11.2</version>-->
-        <!--</dependency>-->
-
-        <!--mongodb-->
-        <!--<dependency>-->
-        <!--<groupId>org.mongodb</groupId>-->
-        <!--<artifactId>mongodb-driver</artifactId>-->
-        <!--<version>3.6.3</version>-->
-        <!--</dependency>-->
-
-        <!--presto-->
-        <!--<dependency>-->
-        <!--<groupId>com.facebook.presto</groupId>-->
-        <!--<artifactId>presto-jdbc</artifactId>-->
-        <!--<version>0.203</version>-->
-        <!--</dependency>-->
-
-        <!--cassandra-->
-        <!--<dependency>-->
-        <!--<groupId>com.github.adejanovski</groupId>-->
-        <!--<artifactId>cassandra-jdbc-wrapper</artifactId>-->
-        <!--<version>3.1.0</version>-->
-        <!--</dependency>-->
-
-        <!--kylin-->
-        <!--<dependency>-->
-        <!--<groupId>org.apache.kylin</groupId>-->
-        <!--<artifactId>kylin-jdbc</artifactId>-->
-        <!--<version>2.3.0</version>-->
-        <!--</dependency>-->
-
-    </dependencies>
-
-    <build>
-        <plugins>
-            <plugin>
-                <groupId>org.apache.maven.plugins</groupId>
-                <artifactId>maven-dependency-plugin</artifactId>
-                <configuration>
-                    <encoding>UTF-8</encoding>
-                </configuration>
-                <executions>
-                    <execution>
-                        <id>copy-dependencies</id>
-                        <phase>package</phase>
-                        <goals>
-                            <goal>copy-dependencies</goal>
-                        </goals>
-                        <configuration>
-                            <type>jar</type>
-                            <includeTypes>jar</includeTypes>
-                            <outputDirectory>
-                                ${project.build.directory}/lib
-                            </outputDirectory>
-                        </configuration>
-                    </execution>
-                </executions>
-            </plugin>
-            <!-- 打包jar文件时，配置manifest文件，加入lib包的jar依赖 -->
-            <plugin>
-                <groupId>org.apache.maven.plugins</groupId>
-                <artifactId>maven-jar-plugin</artifactId>
-                <configuration>
-                    <classesDirectory>target/classes/</classesDirectory>
-                    <archive>
-                        <manifest>
-                            <mainClass>edp.DavinciServerApplication</mainClass>
-                            <!-- 打包时 MANIFEST.MF文件不记录的时间戳版本 -->
-                            <useUniqueVersions>false</useUniqueVersions>
-                            <addClasspath>false</addClasspath>
-                            <classpathPrefix>lib/</classpathPrefix>
-                        </manifest>
-                        <manifestEntries>
-                            <Class-Path>.</Class-Path>
-                        </manifestEntries>
-                    </archive>
-                </configuration>
-            </plugin>
-
-
-            <!-- mybatis generator 自动生成代码插件 -->
-            <!--<plugin>-->
-            <!--<groupId>org.mybatis.generator</groupId>-->
-            <!--<artifactId>mybatis-generator-maven-plugin</artifactId>-->
-            <!--<version>1.3.5</version>-->
-            <!--<dependencies>-->
-            <!--<dependency>-->
-            <!--<groupId> mysql</groupId>-->
-            <!--<artifactId> mysql-connector-java</artifactId>-->
-            <!--<version> 5.1.44</version>-->
-            <!--</dependency>-->
-            <!--<dependency>-->
-            <!--<groupId>org.mybatis.generator</groupId>-->
-            <!--<artifactId>mybatis-generator-core</artifactId>-->
-            <!--<version>1.3.2</version>-->
-            <!--</dependency>-->
-            <!--</dependencies>-->
-            <!--<executions>-->
-            <!--<execution>-->
-            <!--<id>Generate MyBatis Artifacts</id>-->
-            <!--<phase>package</phase>-->
-            <!--<goals>-->
-            <!--<goal>generate</goal>-->
-            <!--</goals>-->
-            <!--</execution>-->
-            <!--</executions>-->
-            <!--<configuration>-->
-            <!--&lt;!&ndash;允许移动生成的文件 &ndash;&gt;-->
-            <!--<verbose>true</verbose>-->
-            <!--&lt;!&ndash; 是否覆盖 &ndash;&gt;-->
-            <!--<overwrite>true</overwrite>-->
-            <!--&lt;!&ndash; 自动生成的配置 &ndash;&gt;-->
-            <!--<configurationFile>src/main/resources/generator/mybatis-generator.xml</configurationFile>-->
-            <!--</configuration>-->
-            <!--</plugin>-->
-        </plugins>
-    </build>
-=======
 		<dependency>
 			<groupId>org.apache.commons</groupId>
 			<artifactId>commons-csv</artifactId>
@@ -969,7 +529,6 @@
 			<!--</plugin> -->
 		</plugins>
 	</build>
->>>>>>> 789c3e37
 
 
 </project>