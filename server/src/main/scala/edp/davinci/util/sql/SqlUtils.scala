--- conflicted
+++ resolved
@@ -98,19 +98,17 @@
       TimeZone.setDefault(TimeZone.getTimeZone("Asia/Shanghai"))
       config.setDriverClassName("com.facebook.presto.jdbc.PrestoDriver")
     } else if (tmpJdbcUrl.indexOf("moonbox") > -1) {
+      println("moonbox")
       config.setDriverClassName("moonbox.jdbc.MbDriver")
     } else if (tmpJdbcUrl.indexOf("cassandra") > -1) {
       println("cassandra")
       config.setDriverClassName("com.github.adejanovski.cassandra.jdbc.CassandraDriver")
-<<<<<<< HEAD
-=======
     } else if (tmpJdbcUrl.indexOf("clickhouse") > -1) {
       println("clickhouse")
       config.setDriverClassName("ru.yandex.clickhouse.ClickHouseDriver")
     } else if (tmpJdbcUrl.indexOf("kylin") > -1) {
       println("kylin")
       config.setDriverClassName("org.apache.kylin.jdbc.Driver")
->>>>>>> 21d1a2d1
     }
 
     if (tmpJdbcUrl.indexOf("sql4es") > -1)
