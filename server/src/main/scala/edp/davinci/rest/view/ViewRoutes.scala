/*-
 * <<
 * Davinci
 * ==
 * Copyright (C) 2016 - 2018 EDP
 * ==
 * Licensed under the Apache License, Version 2.0 (the "License");
 * you may not use this file except in compliance with the License.
 * You may obtain a copy of the License at
 * 
 *      http://www.apache.org/licenses/LICENSE-2.0
 * 
 * Unless required by applicable law or agreed to in writing, software
 * distributed under the License is distributed on an "AS IS" BASIS,
 * WITHOUT WARRANTIES OR CONDITIONS OF ANY KIND, either express or implied.
 * See the License for the specific language governing permissions and
 * limitations under the License.
 * >>
 */


package edp.davinci.rest.view

import java.sql.SQLException
import javax.ws.rs.Path

import akka.http.scaladsl.model.StatusCodes._
import akka.http.scaladsl.server.{Directives, Route}
import edp.davinci.module.{ConfigurationModule, PersistenceModule, _}
import edp.davinci.persistence.entities._
import edp.davinci.rest._
import edp.davinci.util.common.ResponseUtils._
import edp.davinci.util.common.{AuthorizationProvider, DavinciConstants}
import edp.davinci.util.json.JsonProtocol._
import edp.davinci.util.json.JsonUtils
import edp.davinci.util.sql.SqlUtils
import edp.davinci.util.sql.SqlUtils.{filterAnnotation, getDefaultVarMap, toArray}
import io.swagger.annotations._
import org.slf4j.LoggerFactory

import scala.collection.mutable
import scala.concurrent.Await
import scala.concurrent.ExecutionContext.Implicits.global
import scala.concurrent.duration.{FiniteDuration, _}
import scala.util.{Failure, Success}

@Api(value = "/flattables", consumes = "application/json", produces = "application/json")
@Path("/flattables")
class ViewRoutes(modules: ConfigurationModule with PersistenceModule with BusinessModule with RoutesModuleImpl) extends Directives {

  val routes: Route = postViewRoute ~ putViewRoute ~ getViewByAllRoute ~ deleteViewRoute ~ getGroupsByViewIdRoute ~ getResultRoute ~ deleteRelation ~ sqlVerifyRoute ~ markRoute ~ distinctFieldValueRequest
  private lazy val logger = LoggerFactory.getLogger(this.getClass)
  private lazy val waitTimeout = 30
  private lazy val adHocTable = "table"
  private lazy val routeName = "flattables"
  private lazy val DEFAULT_REL_CONFIG ="""{"authority":["share", "download"]}"""


  @ApiOperation(value = "get all views", notes = "", nickname = "", httpMethod = "GET")
  @ApiResponses(Array(
    new ApiResponse(code = 200, message = "OK"),
    new ApiResponse(code = 403, message = "user is not admin"),
    new ApiResponse(code = 401, message = "authorization error"),
    new ApiResponse(code = 400, message = "bad request"),
    new ApiResponse(code = 404, message = "not found")
  ))
  def getViewByAllRoute: Route = path(routeName) {
    get {
      authenticateOAuth2Async(AuthorizationProvider.realm, AuthorizationProvider.authorize) {
        session =>
          if (session.admin) {
            onComplete(ViewService.getAllViews(session)) {
              case Success(viewSeq) =>
                complete(OK, ResponseSeqJson[QueryView](getHeader(200, session), viewSeq))
              case Failure(ex) =>
                logger.error(" get views exception", ex)
                complete(BadRequest, ResponseJson[String](getHeader(400, ex.getMessage, session), ""))
            }
          } else complete(Forbidden, ResponseJson[String](getHeader(403, "user is not admin", session), ""))
      }
    }
  }


  @ApiOperation(value = "Add new view to the system", notes = "", nickname = "", httpMethod = "POST")
  @ApiImplicitParams(Array(new ApiImplicitParam(name = "views", value = "view objects to be added", required = true, dataType = "edp.davinci.persistence.entities.View4PostSeq", paramType = "body")))
  @ApiResponses(Array(
    new ApiResponse(code = 200, message = "post success"),
    new ApiResponse(code = 403, message = "user is not admin"),
    new ApiResponse(code = 401, message = "authorization error"),
    new ApiResponse(code = 400, message = "bad request"),
    new ApiResponse(code = 405, message = "unspecified error")
  ))
  def postViewRoute: Route = path(routeName) {
    post {
      entity(as[View4PostSeq]) { view4Post =>
        authenticateOAuth2Async[SessionClass](AuthorizationProvider.realm, AuthorizationProvider.authorize) { session =>
          val view4PostSeq = view4Post.payload
          if (session.admin) {
            val uniqueTableName = adHocTable + java.util.UUID.randomUUID().toString
            val views: Seq[View] = view4PostSeq.map(v => View(0, v.source_id, v.name, v.sql_tmpl, v.update_sql, uniqueTableName, Some(v.desc), v.trigger_type, v.frequency, v.`catch`, active = true, currentTime, session.userId, currentTime, session.userId))
            val query = for {
              insertViews <- modules.viewDal.insert(views)
              rel <- {
                val relSeq = for {view <- insertViews
                                  rel <- view4PostSeq.head.relBG
                } yield RelGroupView(0, rel.group_id, view.id, Some(rel.sql_params), rel.config.getOrElse(DEFAULT_REL_CONFIG), active = true, currentTime, session.userId, currentTime, session.userId)
                modules.relGroupViewDal.insert(relSeq)
              }
            } yield (insertViews, rel)
            onComplete(query) {
              case Success(tuple) =>
                val queryView = tuple._1.map(v => QueryView(v.id, v.source_id, v.name, v.sql_tmpl, v.update_sql, v.desc, v.trigger_type, v.frequency, v.`catch`, v.result_table, active = true, v.create_by))
                complete(OK, ResponseSeqJson[QueryView](getHeader(200, session), queryView))
              case Failure(ex) => logger.error("modules.relGroupViewDal.insert error", ex)
                complete(BadRequest, ResponseJson[String](getHeader(400, ex.getMessage, session), ""))
            }
          } else complete(Forbidden, ResponseJson[String](getHeader(403, session), ""))
        }
      }
    }
  }

  @ApiOperation(value = "update views in the system", notes = "", nickname = "", httpMethod = "PUT")
  @ApiImplicitParams(Array(new ApiImplicitParam(name = "view", value = "view objects to be updated", required = true, dataType = "edp.davinci.persistence.entities.View4PutSeq", paramType = "body")))
  @ApiResponses(Array(
    new ApiResponse(code = 200, message = "put success"),
    new ApiResponse(code = 401, message = "authorization error"),
    new ApiResponse(code = 400, message = "bad request"),
    new ApiResponse(code = 403, message = "user is not admin"),
    new ApiResponse(code = 405, message = "put view error")
  ))
  def putViewRoute: Route = path(routeName) {
    put {
      entity(as[View4PutSeq]) { view4Put =>
        authenticateOAuth2Async[SessionClass](AuthorizationProvider.realm, AuthorizationProvider.authorize) { session =>
          if (session.admin) {
            val view4PutSeq = view4Put.payload
            val create_by = Await.result(modules.viewDal.findById(view4PutSeq.head.id), new FiniteDuration(waitTimeout, SECONDS)).get.create_by
            if (create_by == session.userId) {
              val relationSeq = view4PutSeq.head.relBG.map(r => RelGroupView(0, r.group_id, view4PutSeq.head.id, Some(r.sql_params), r.config.getOrElse(DEFAULT_REL_CONFIG), active = true, currentTime, session.userId, currentTime, session.userId))
              val operation = for {
                view <- ViewService.updateView(view4PutSeq, session)
                relation <- modules.relGroupViewDal.insert(relationSeq)
              } yield (view, relation)
              onComplete(operation) {
                case Success(_) => complete(OK, ResponseJson[String](getHeader(200, session), ""))
                case Failure(ex) => logger.error("modules.relGroupViewDal.insert error", ex)
                  complete(BadRequest, ResponseJson[String](getHeader(400, ex.getMessage, session), ""))
              }
            } else complete(BadRequest, ResponseJson[String](getHeader(400, "permission denied,con not update view created by others", session), ""))
          } else complete(BadRequest, ResponseJson[String](getHeader(400, session), ""))
        }
      }
    }
  }

  @Path("/{id}")
  @ApiOperation(value = "delete view by id", notes = "", nickname = "", httpMethod = "DELETE")
  @ApiImplicitParams(Array(new ApiImplicitParam(name = "id", value = "view id", required = true, dataType = "integer", paramType = "path")))
  @ApiResponses(Array(
    new ApiResponse(code = 200, message = "delete success"),
    new ApiResponse(code = 403, message = "user is not admin"),
    new ApiResponse(code = 401, message = "authorization error"),
    new ApiResponse(code = 400, message = "bad request")
  ))
  def deleteViewRoute: Route = path(routeName / LongNumber) { viewId =>
    delete {
      authenticateOAuth2Async[SessionClass]("davinci", AuthorizationProvider.authorize) {
        session =>
          if (session.admin) {
            val view = Await.result(modules.viewDal.findById(viewId), new FiniteDuration(waitTimeout, SECONDS))
            if (view.nonEmpty) {
              if (session.userId == view.get.create_by)
                onComplete(ViewService.deleteView(viewId, session)) {
                  case Success(_) => complete(OK, ResponseJson[String](getHeader(200, session), ""))
                  case Failure(ex) => logger.error("deleteViewByIdRoute error", ex)
                    complete(BadRequest, ResponseJson[String](getHeader(400, ex.getMessage, session), ""))
                } else complete(BadRequest, ResponseJson[String](getHeader(400, "permission denied, con not delete the one created by others", session), ""))
            } else complete(BadRequest, ResponseJson[String](getHeader(400, "view not found", session), ""))
          } else complete(Forbidden, ResponseJson[String](getHeader(403, session), ""))
      }
    }
  }

  @Path("/groups/{rel_id}")
  @ApiOperation(value = "delete view from group by rel id", notes = "", nickname = "", httpMethod = "DELETE")
  @ApiImplicitParams(Array(new ApiImplicitParam(name = "rel_id", value = "rel_id", required = true, dataType = "integer", paramType = "path")))
  @ApiResponses(Array(
    new ApiResponse(code = 200, message = "delete success"),
    new ApiResponse(code = 403, message = "user is not admin"),
    new ApiResponse(code = 401, message = "authorization error"),
    new ApiResponse(code = 400, message = "bad request")
  ))
  def deleteRelation: Route = path(routeName / "groups" / LongNumber) { relId =>
    delete {
      authenticateOAuth2Async[SessionClass](AuthorizationProvider.realm, AuthorizationProvider.authorize) {
        session =>
          if (session.admin) {
            onComplete(modules.relGroupViewDal.deleteById(relId).mapTo[Int]) {
              case Success(r) => complete(OK, ResponseJson[Int](getHeader(200, session), r))
              case Failure(ex) => logger.error("deleteRelGFById error", ex)
                complete(BadRequest, ResponseJson[String](getHeader(400, ex.getMessage, session), ""))
            }
          } else complete(Forbidden, ResponseJson[String](getHeader(403, session), ""))
      }
    }
  }

  @Path("/{id}/groups")
  @ApiOperation(value = "get groups by view id", notes = "", nickname = "", httpMethod = "GET")
  @ApiImplicitParams(Array(new ApiImplicitParam(name = "id", value = "flat table id", required = true, dataType = "integer", paramType = "path")))
  @ApiResponses(Array(
    new ApiResponse(code = 200, message = "ok"),
    new ApiResponse(code = 403, message = "user is not admin"),
    new ApiResponse(code = 401, message = "authorization error"),
    new ApiResponse(code = 405, message = "internal get error"),
    new ApiResponse(code = 400, message = "bad request")
  ))
  def getGroupsByViewIdRoute: Route = path(routeName / LongNumber / "groups") { viewId =>
    get {
      authenticateOAuth2Async[SessionClass](AuthorizationProvider.realm, AuthorizationProvider.authorize) {
        session =>
          onComplete(ViewService.getGroupViewRelation(viewId)) {
            case Success(relSeq) =>
              val putRelSeq = relSeq.map(r => PutRelGroupView(r._1, r._2, r._3, Some(r._4)))
              complete(OK, ResponseSeqJson[PutRelGroupView](getHeader(200, session), putRelSeq))
            case Failure(ex) => logger.error("getGroupsByViewIdRoute error", ex)
              complete(BadRequest, ResponseJson[String](getHeader(400, ex.getMessage, session), ""))
          }
      }
    }
  }


  @Path("/{id}/resultset")
  @ApiOperation(value = "get calculation results by biz id", notes = "", nickname = "", httpMethod = "POST")
  @ApiImplicitParams(Array(
    new ApiImplicitParam(name = "id", value = "view id", required = true, dataType = "integer", paramType = "path"),
    new ApiImplicitParam(name = "manualInfo", value = "manualInfo", required = false, dataType = "edp.davinci.rest.ManualInfo", paramType = "body"),
    new ApiImplicitParam(name = "offset", value = "offset", required = false, dataType = "integer", paramType = "query"),
    new ApiImplicitParam(name = "limit", value = "limit", required = false, dataType = "integer", paramType = "query"),
    new ApiImplicitParam(name = "sortby", value = "sort by", required = false, dataType = "string", paramType = "query"),
    new ApiImplicitParam(name = "usecache", value = "true or false", required = false, dataType = "boolean", paramType = "query"),
    new ApiImplicitParam(name = "expired", value = "seconds", required = false, dataType = "integer", paramType = "query")))
  @ApiResponses(Array(
    new ApiResponse(code = 200, message = "ok"),
    new ApiResponse(code = 403, message = "user is not admin"),
    new ApiResponse(code = 401, message = "authorization error"),
    new ApiResponse(code = 400, message = "bad request")
  ))
  def getResultRoute: Route = path(routeName / LongNumber / "resultset") { viewId =>
    post {
      authenticateOAuth2Async[SessionClass](AuthorizationProvider.realm, AuthorizationProvider.authorize) {
        session =>
          entity(as[ManualInfo]) { manualInfo =>
            parameters('offset.as[Int] ? -1, 'limit.as[Int] ? -1, 'sortby.as[String] ? "", 'usecache.as[Boolean] ? true, 'expired.as[Int] ? 300) {
              (offset, limit, sortBy, useCache, expired) =>
                new QueryHelper(session, viewId, Paginate(limit, offset, sortBy), CacheClass(useCache, expired), DavinciConstants.appJson, manualInfo).getResultComplete
            }
          }
      }
    }
  }


  @Path("/{id}/mark")
  @ApiOperation(value = "mark the view", notes = "", nickname = "", httpMethod = "POST")
  @ApiImplicitParams(Array(
    new ApiImplicitParam(name = "id", value = "view id", required = true, dataType = "integer", paramType = "path"),
    new ApiImplicitParam(name = "manualInfo", value = "manualInfo", required = false, dataType = "edp.davinci.rest.ManualInfo", paramType = "body")))
  @ApiResponses(Array(
    new ApiResponse(code = 200, message = "ok"),
    new ApiResponse(code = 401, message = "authorization error"),
    new ApiResponse(code = 400, message = "bad request")
  ))
  def markRoute: Route = path(routeName / LongNumber / "mark") { viewId =>
    post {
      authenticateOAuth2Async[SessionClass](AuthorizationProvider.realm, AuthorizationProvider.authorize) {
        session =>
          entity(as[ManualInfo]) { manualInfo =>
            new UpdateHelper(session, viewId, manualInfo).doUpdate()

          }
      }
    }
  }


  @Path("/{source_id}")
  @ApiOperation(value = "sql verify", notes = "", nickname = "", httpMethod = "POST")
  @ApiImplicitParams(Array(
    new ApiImplicitParam(name = "source_id", value = "source id", required = true, dataType = "integer", paramType = "path"),
    new ApiImplicitParam(name = "sql written by admin", value = "sql", required = false, dataType = "String", paramType = "body")))
  @ApiResponses(Array(
    new ApiResponse(code = 200, message = "ok"),
    new ApiResponse(code = 403, message = "user is not admin"),
    new ApiResponse(code = 401, message = "authorization error"),
    new ApiResponse(code = 400, message = "bad request")
  ))
  def sqlVerifyRoute: Route = path(routeName / LongNumber) {
    sourceId =>
      post {
        entity(as[String]) { sqlTemplate =>
          authenticateOAuth2Async[SessionClass](AuthorizationProvider.realm, AuthorizationProvider.authorize) { _ =>
            val source = Await.result(modules.sourceDal.findById(sourceId), new FiniteDuration(waitTimeout, SECONDS)).get
            try {
              if (sqlTemplate.trim != "") {
                val filteredSql = filterAnnotation(sqlTemplate.trim)
                val mergeSql = new GroupVar(Seq.empty, getDefaultVarMap(filteredSql, "group")).replace(filteredSql)
                logger.info("@@sql after group merge: " + mergeSql)
                val renderedSql = new QueryVar(Seq.empty, getDefaultVarMap(filteredSql, "query")).render(mergeSql)
                logger.info("@@sql after query var render: " + renderedSql)
                val renderedSQLBuf: mutable.Buffer[String] = getSqlBuffer(renderedSql, source.connection_url)
                val sourceConfig = JsonUtils.json2caseClass[SourceConfig](source.connection_url)
                val resultList = QueryHelper.executeQuery(renderedSQLBuf, sourceConfig)
                QueryHelper.contentTypeMatch(resultList, DavinciConstants.appJson)
              }
              else complete(BadRequest, ResponseJson[String](getHeader(400, "flatTable sql template is empty", null), ""))
            } catch {
              case sqlEx: SQLException =>
                logger.error("SQLException", sqlEx)
                complete(BadRequest, ResponseJson[String](getHeader(400, sqlEx.getMessage, null), "sql语法错误"))
              case ex: Throwable =>
                logger.error("error in get result complete ", ex)
                complete(BadRequest, ResponseJson[String](getHeader(400, ex.getMessage, null), "获取数据异常"))
            }
          }
        }
      }
  }

  private def getSqlBuffer(sql: String, url: String): mutable.Buffer[String] = {
    val renderedSQLBuf: mutable.Buffer[String] = toArray(sql).toBuffer
    val sourceConfig = JsonUtils.json2caseClass[SourceConfig](url)
    val projectSql: String =
      if (!QueryHelper.isES(sourceConfig.url))
<<<<<<< HEAD
        s"SELECT * FROM (${renderedSQLBuf.last}) AS SQLVERIFY LIMIT 10"
=======
        s"SELECT * FROM (${renderedSQLBuf.last}) SQLVERIFY WHERE 1 = 0"
>>>>>>> 21d1a2d1
      else renderedSQLBuf.last
    renderedSQLBuf.remove(renderedSQLBuf.length - 1)
    renderedSQLBuf.append(projectSql)
    renderedSQLBuf
  }


  @Path("/{id}/distinct_value")
  @ApiOperation(value = "distinct filed value request", notes = "", nickname = "", httpMethod = "POST")
  @ApiImplicitParams(Array(
    new ApiImplicitParam(name = "id", value = "view id", required = true, dataType = "integer", paramType = "path"),
    new ApiImplicitParam(name = "distinct_field", value = "Distinct Field", required = false, dataType = "edp.davinci.rest.DistinctFieldValueRequest", paramType = "body")))
  @ApiResponses(Array(
    new ApiResponse(code = 200, message = "ok"),
    new ApiResponse(code = 403, message = "user is not admin"),
    new ApiResponse(code = 401, message = "authorization error"),
    new ApiResponse(code = 400, message = "bad request")
  ))
  def distinctFieldValueRequest: Route = path(routeName / LongNumber / "distinct_value") { viewId =>
      post {
        entity(as[DistinctFieldValueRequest]) { distinctFieldValueRequest =>
          authenticateOAuth2Async[SessionClass](AuthorizationProvider.realm, AuthorizationProvider.authorize) { session =>
            val queryHelper = new QueryHelper(session, viewId,
              contentType = DavinciConstants.appJson,
              manualInfo = ManualInfo(distinctFieldValueRequest.adHoc,
                distinctFieldValueRequest.manualFilters, distinctFieldValueRequest.params))
            val mergeSql = queryHelper.groupVarMerge()
            val renderedSql = queryHelper.queryVarRender(mergeSql)
            val sqlBuffer: mutable.Buffer[String] = toArray(renderedSql).toBuffer
            val projectSql = queryHelper.getProjectSql(sqlBuffer.last)
            val distinctValueSql = SqlUtils.getDistinctSql(projectSql, distinctFieldValueRequest)
            logger.info(s"@@distinctValueSql $distinctValueSql")
            sqlBuffer.remove(sqlBuffer.length - 1)
            sqlBuffer.append(distinctValueSql)
            val resultSeq = queryHelper.executeDirect(sqlBuffer)
            QueryHelper.contentTypeMatch(resultSeq, DavinciConstants.appJson)
          }
        }
      }
  }


}<|MERGE_RESOLUTION|>--- conflicted
+++ resolved
@@ -335,11 +335,7 @@
     val sourceConfig = JsonUtils.json2caseClass[SourceConfig](url)
     val projectSql: String =
       if (!QueryHelper.isES(sourceConfig.url))
-<<<<<<< HEAD
-        s"SELECT * FROM (${renderedSQLBuf.last}) AS SQLVERIFY LIMIT 10"
-=======
         s"SELECT * FROM (${renderedSQLBuf.last}) SQLVERIFY WHERE 1 = 0"
->>>>>>> 21d1a2d1
       else renderedSQLBuf.last
     renderedSQLBuf.remove(renderedSQLBuf.length - 1)
     renderedSQLBuf.append(projectSql)
