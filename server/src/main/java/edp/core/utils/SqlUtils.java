/*
 * <<
 * Davinci
 * ==
 * Copyright (C) 2016 - 2018 EDP
 * ==
 * Licensed under the Apache License, Version 2.0 (the "License");
 * you may not use this file except in compliance with the License.
 * You may obtain a copy of the License at
 *       http://www.apache.org/licenses/LICENSE-2.0
 *  Unless required by applicable law or agreed to in writing, software
 *  distributed under the License is distributed on an "AS IS" BASIS,
 *  WITHOUT WARRANTIES OR CONDITIONS OF ANY KIND, either express or implied.
 *  See the License for the specific language governing permissions and
 *  limitations under the License.
 * >>
 */

package edp.core.utils;

import com.alibaba.druid.util.StringUtils;
import edp.core.common.jdbc.ESDataSource;
import edp.core.common.jdbc.JdbcDataSource;
import edp.core.consts.Consts;
import edp.core.enums.DataTypeEnum;
import edp.core.enums.SqlTypeEnum;
import edp.core.enums.TypeEnum;
import edp.core.exception.ServerException;
import edp.core.exception.SourceException;
import edp.core.model.*;
import edp.davinci.core.enums.LogNameEnum;
import edp.davinci.core.enums.SqlColumnEnum;
import lombok.extern.slf4j.Slf4j;
import org.joda.time.DateTime;
import org.slf4j.Logger;
import org.slf4j.LoggerFactory;
import org.springframework.beans.factory.annotation.Autowired;
import org.springframework.beans.factory.annotation.Value;
import org.springframework.cache.annotation.CachePut;
import org.springframework.cache.annotation.Cacheable;
import org.springframework.context.annotation.Scope;
import org.springframework.jdbc.core.JdbcTemplate;
import org.springframework.jdbc.core.PreparedStatementCreator;
import org.springframework.jdbc.core.ResultSetExtractor;
import org.springframework.jdbc.support.rowset.SqlRowSet;
import org.springframework.jdbc.support.rowset.SqlRowSetMetaData;
import org.springframework.stereotype.Component;

import javax.sql.DataSource;
import java.math.BigDecimal;
import java.sql.*;
import java.util.*;
import java.util.regex.Matcher;
import java.util.regex.Pattern;

import static edp.core.consts.Consts.*;

@Slf4j
@Component
@Scope("prototype")
public class SqlUtils {
    private static final Logger sqlLogger = LoggerFactory.getLogger(LogNameEnum.BUSINESS_SQL.getName());

    @Autowired
    private JdbcDataSource jdbcDataSource;

    @Value("${source.result-limit:1000000}")
    private int resultLimit;

    @Value("${source.enable-query-log:false}")
    private boolean isQueryLogEnable;

    private String jdbcUrl;

    private String username;

    private String password;

    private DataTypeEnum dataTypeEnum;

    public SqlUtils init(BaseSource source) {
        SqlUtils sqlUtils = new SqlUtils();
        sqlUtils.jdbcDataSource = jdbcDataSource;
        sqlUtils.jdbcUrl = source.getJdbcUrl();
        sqlUtils.username = source.getUsername();
        sqlUtils.password = source.getPassword();
        sqlUtils.isQueryLogEnable = this.isQueryLogEnable;
        sqlUtils.resultLimit = this.resultLimit;
        sqlUtils.dataTypeEnum = DataTypeEnum.urlOf(source.getJdbcUrl());
        return sqlUtils;
    }

    public SqlUtils init(String jdbcUrl, String username, String password) {
        SqlUtils sqlUtils = new SqlUtils();
        sqlUtils.jdbcDataSource = jdbcDataSource;
        sqlUtils.jdbcUrl = jdbcUrl;
        sqlUtils.username = username;
        sqlUtils.password = password;
        sqlUtils.isQueryLogEnable = this.isQueryLogEnable;
        sqlUtils.resultLimit = this.resultLimit;
        sqlUtils.dataTypeEnum = DataTypeEnum.urlOf(jdbcUrl);
        return sqlUtils;
    }

    public void execute(String sql) throws ServerException {
        sql = filterAnnotate(sql);
        checkSensitiveSql(sql);
        if (isQueryLogEnable) {
            sqlLogger.info("{}", sql);
        }
        try {
            jdbcTemplate().execute(sql);
        } catch (Exception e) {
            e.printStackTrace();
            throw new ServerException(e.getMessage());
        }
    }

    @CachePut(value = "query", key = "#sql")
    public List<Map<String, Object>> query4List(String sql, int limit) throws Exception {
        sql = filterAnnotate(sql);
        checkSensitiveSql(sql);
        String md5 = MD5Util.getMD5(sql, true, 16);
        if (isQueryLogEnable) {
            sqlLogger.info("{}  >> \n{}", md5, sql);
        }
        JdbcTemplate jdbcTemplate = jdbcTemplate();
        jdbcTemplate.setMaxRows(limit > resultLimit ? resultLimit : limit);

        long befor = System.currentTimeMillis();

        List<Map<String, Object>> list = jdbcTemplate.queryForList(sql);

        if (isQueryLogEnable) {
            sqlLogger.info("{} query for >> {} ms", md5, System.currentTimeMillis() - befor);
        }

        return list;
    }

    @CachePut(value = "query", keyGenerator = "keyGenerator")
    public PaginateWithQueryColumns query4Paginate(String sql, int pageNo, int pageSize, int totalCount, int limit, Set<String> excludeColumns) throws Exception {
        PaginateWithQueryColumns paginateWithQueryColumns = new PaginateWithQueryColumns();
        sql = filterAnnotate(sql);
        checkSensitiveSql(sql);

        String md5 = MD5Util.getMD5(sql + pageNo + pageSize + limit, true, 16);

        long befor = System.currentTimeMillis();

        JdbcTemplate jdbcTemplate = jdbcTemplate();
        jdbcTemplate.setMaxRows(resultLimit);

        if (pageNo < 1 && pageSize < 1) {

            if (limit > 0) {
                resultLimit = limit > resultLimit ? resultLimit : limit;
            }
<<<<<<< HEAD
            SqlRowSet sqlRowSet = jdbcTemplate.queryForRowSet(sql);
            if (null != sqlRowSet) {
                SqlRowSetMetaData metaData = sqlRowSet.getMetaData();
                paginateWithQueryColumns.setPageNo(1);

                List<Map<String, Object>> resultList = new ArrayList<>();
                List<QueryColumn> queryColumns = new ArrayList<>();
                Map<String, Integer> columnMap = new HashMap<>();
                int size = 0;
                while (sqlRowSet.next()) {
                    Map<String, Object> map = new LinkedHashMap<>();
                    for (int i = 1; i <= metaData.getColumnCount(); i++) {
                        String key = metaData.getColumnLabel(i);
                        Object value = sqlRowSet.getObject(key);
                        map.put(key, value);

                        if (!columnMap.containsKey(key)) {
                            columnMap.put(key, i);
                            QueryColumn queryColumn = new QueryColumn(key, metaData.getColumnTypeName(i));
                            queryColumns.add(queryColumn);
                        }
                    }
                    resultList.add(map);
                    size++;
                }
                paginateWithQueryColumns.setPageSize(size);
                paginateWithQueryColumns.setTotalCount(size);
                paginateWithQueryColumns.setColumns(queryColumns);
                paginateWithQueryColumns.setResultList(resultList);
=======
            if (isQueryLogEnable) {
                sqlLogger.info("{}  >> \n{}", md5, sql);
>>>>>>> 33043969
            }
            jdbcTemplate.setMaxRows(resultLimit);
            getResultForPaginate(sql, paginateWithQueryColumns, jdbcTemplate, excludeColumns);
            paginateWithQueryColumns.setPageNo(1);
            int size = paginateWithQueryColumns.getResultList().size();
            paginateWithQueryColumns.setPageSize(size);
            paginateWithQueryColumns.setTotalCount(size);
        } else {
            paginateWithQueryColumns.setPageNo(pageNo);
            paginateWithQueryColumns.setPageSize(pageSize);

            final int startRow = (pageNo - 1) * pageSize;

            if (pageNo == 1 || totalCount == 0) {
                String countSql = String.format(Consts.QUERY_COUNT_SQL, sql);
                totalCount = jdbcTemplate.queryForObject(countSql, Integer.class);
            }
            if (limit > 0) {
                limit = limit > resultLimit ? resultLimit : limit;
                totalCount = limit < totalCount ? limit : totalCount;
            }

            paginateWithQueryColumns.setTotalCount(totalCount);
            int maxRows = limit > 0 && limit < pageSize * pageNo ? limit : pageSize * pageNo;

            switch (this.dataTypeEnum) {
                case MYSQL:
                    sql = sql + " LIMIT " + startRow + ", " + pageSize;
                    md5 = MD5Util.getMD5(sql, true, 16);
                    if (isQueryLogEnable) {
                        sqlLogger.info("{}  >> \n{}", md5, sql);
                    }
                    getResultForPaginate(sql, paginateWithQueryColumns, jdbcTemplate, excludeColumns);
                    break;
                case MOONBOX:
                    if (isQueryLogEnable) {
                        sqlLogger.info("{}  >> \n{}", md5, sql);
                    }
                    jdbcTemplate.setMaxRows(maxRows);
                    jdbcTemplate.query(sql, getPaginateResultSetExtractor(paginateWithQueryColumns, startRow, excludeColumns));
                    break;
                default:
                    if (isQueryLogEnable) {
                        sqlLogger.info("{}  >> \n{}", md5, sql);
                    }
                    jdbcTemplate.setMaxRows(maxRows);
                    jdbcTemplate.query(new StreamingStatementCreator(sql, this.dataTypeEnum),
                            getPaginateResultSetExtractor(paginateWithQueryColumns, startRow, excludeColumns));
                    break;
            }
        }

        if (isQueryLogEnable) {
            sqlLogger.info("{} query for >> {} ms", md5, System.currentTimeMillis() - befor);
        }

        return paginateWithQueryColumns;
    }

    private void getResultForPaginate(String sql, PaginateWithQueryColumns paginateWithQueryColumns, JdbcTemplate jdbcTemplate, Set<String> excludeColumns) {
        SqlRowSet sqlRowSet = jdbcTemplate.queryForRowSet(sql);
        if (null != sqlRowSet) {
            SqlRowSetMetaData metaData = sqlRowSet.getMetaData();

            List<QueryColumn> queryColumns = new ArrayList<>();
            for (int i = 1; i <= metaData.getColumnCount(); i++) {
                String key = metaData.getColumnLabel(i);
                if (null != excludeColumns && excludeColumns.size() > 0 && excludeColumns.contains(key)) {
                    continue;
                }
                queryColumns.add(new QueryColumn(key, metaData.getColumnTypeName(i)));
            }
            paginateWithQueryColumns.setColumns(queryColumns);

            List<Map<String, Object>> resultList = new ArrayList<>();
            while (sqlRowSet.next()) {
                Map<String, Object> map = new LinkedHashMap<>();
                for (int i = 1; i <= metaData.getColumnCount(); i++) {
                    String key = metaData.getColumnLabel(i);
                    if (null != excludeColumns && excludeColumns.size() > 0 && excludeColumns.contains(key)) {
                        continue;
                    }
                    map.put(key, sqlRowSet.getObject(key));
                }
                resultList.add(map);
            }
            paginateWithQueryColumns.setResultList(resultList);
        }
    }

    private ResultSetExtractor<PaginateWithQueryColumns> getPaginateResultSetExtractor(PaginateWithQueryColumns paginateWithQueryColumns, int startRow, Set<String> excludeColumns) {
        return (ResultSet resultSet) -> {
<<<<<<< HEAD
            try {
                long l = System.currentTimeMillis();

                int total = 0;
                try {
                    resultSet.last();
                    total = resultSet.getRow();

                    if (!resultSet.isBeforeFirst()) {
                        resultSet.beforeFirst();
                    }
                } catch (SQLException e) {
                    total = -1;
                }

                if (limit > 0) {
                    total = limit < total ? limit : total;
                }
                paginate.setTotalCount(total);

                final List<Map<String, Object>> resultList = paginate.getResultList();
                int currentRow = 0;
                ResultSetMetaData metaData = resultSet.getMetaData();

                while (resultSet.next() && currentRow < startRow + pageSize) {
                    if (currentRow >= startRow && (currentRow < total || total == -1)) {
                        Map<String, Object> map = new HashMap<>();
                        for (int i = 1; i <= metaData.getColumnCount(); i++) {
                            String c = metaData.getColumnLabel(i);
                            Object v = resultSet.getObject(c);
                            map.put(c, v);
                        }
                        resultList.add(map);
                    }
                    currentRow++;
                }

                long l1 = System.currentTimeMillis();
                log.info("query for >>> : {} ms", l1 - l);
            } finally {
                closeResult(resultSet);
            }
            return paginate;
=======
            final List<Map<String, Object>> resultList = paginateWithQueryColumns.getResultList();
            ResultSetMetaData metaData = resultSet.getMetaData();

            List<QueryColumn> queryColumns = new ArrayList<>();
            for (int i = 1; i <= metaData.getColumnCount(); i++) {
                String c = metaData.getColumnLabel(i);
                if (null != excludeColumns && excludeColumns.size() > 0 && excludeColumns.contains(c)) {
                    continue;
                }
                queryColumns.add(new QueryColumn(c, metaData.getColumnTypeName(i)));
            }

            paginateWithQueryColumns.setColumns(queryColumns);

            resultSet.absolute(startRow);
            while (resultSet.next()) {
                Map<String, Object> map = new HashMap<>();
                for (int i = 1; i <= metaData.getColumnCount(); i++) {
                    String c = metaData.getColumnLabel(i);
                    if (null != excludeColumns && excludeColumns.size() > 0 && excludeColumns.contains(c)) {
                        continue;
                    }
                    Object v = resultSet.getObject(c);
                    map.put(c, v);
                }
                resultList.add(map);
            }

            resultSet.close();
            return paginateWithQueryColumns;
>>>>>>> 33043969
        };
    }


    @Cacheable(value = "query", keyGenerator = "keyGenerator", sync = true)
    public PaginateWithQueryColumns syncQuery4Paginate(String sql, Integer pageNo, Integer pageSize, Integer totalCount, Integer limit, Set<String> excludeColumns) throws Exception {
        if (null == pageNo) {
            pageNo = -1;
        }
        if (null == pageSize) {
            pageSize = -1;
        }
        if (null == totalCount) {
            totalCount = 0;
        }

        if (null == limit) {
            limit = -1;
        }

        PaginateWithQueryColumns paginate = query4Paginate(sql, pageNo, pageSize, totalCount, limit, excludeColumns);
        return paginate;
    }

    /**
     * 获取当前数据源表结构
     *
     * @return
     * @throws SourceException
     */
    public List<String> getTableList() throws SourceException {
        List<String> tableList = null;
        Connection connection = null;
        try {
            connection = getConnection();
            if (null != connection) {
                DatabaseMetaData metaData = connection.getMetaData();
                String schemaPattern = null;
                DataTypeEnum dataTypeEnum = DataTypeEnum.urlOf(this.jdbcUrl);
                if (null != dataTypeEnum && dataTypeEnum.getFeature().equals(DataTypeEnum.ORACLE.getFeature())) {
                    schemaPattern = this.username;
                    if (null != schemaPattern) {
                        schemaPattern = schemaPattern.toUpperCase();
                    }
                }
                ResultSet tables = metaData.getTables(null, schemaPattern, "%", null);
                if (null != tables) {
                    tableList = new ArrayList<>();
                    while (tables.next()) {
                        String tableName = tables.getString("TABLE_NAME");
                        if (!StringUtils.isEmpty(tableName)) {
                            tableList.add(tableName);
                        }
                    }
                }
                closeResult(tables);
            }
        } catch (Exception e) {
            e.printStackTrace();
            throw new SourceException(e.getMessage() + ", jdbcUrl=" + this.jdbcUrl);
        } finally {
            releaseConnection(connection);
        }
        return tableList;
    }

    /**
     * 获取指定表列信息
     *
     * @param tableName
     * @return
     * @throws SourceException
     */
    public List<TableInfo> getTableColumns(String tableName) throws SourceException {
        List<TableInfo> tableInfoList = null;
        Connection connection = null;
        try {
            connection = getConnection();
            if (null != connection) {
                tableInfoList = new ArrayList<>();
                DatabaseMetaData metaData = connection.getMetaData();
                List<String> primaryKeys = getPrimaryKeys(tableName, metaData);
                List<QueryColumn> columns = getColumns(tableName, metaData);
                TableInfo tableInfo = new TableInfo(tableName, primaryKeys, columns);
                tableInfoList.add(tableInfo);
            }
        } catch (SQLException e) {
            e.printStackTrace();
            throw new SourceException(e.getMessage() + ", jdbcUrl=" + this.jdbcUrl);
        } finally {
            releaseConnection(connection);
        }
        return tableInfoList;

    }


    /**
     * 判断表是否存在
     *
     * @param tableName
     * @return
     * @throws SourceException
     */
    public boolean tableIsExist(String tableName) throws SourceException {
        boolean result = false;
        Connection connection = null;
        try {
            connection = getConnection();
            if (null != connection) {
                ResultSet tables = connection.getMetaData().getTables(null, null, tableName, null);
                if (null != tables && tables.next()) {
                    result = true;
                } else {
                    result = false;
                }
                closeResult(tables);
            }
        } catch (Exception e) {
            throw new SourceException("Get connection meta data error, jdbcUrl=" + this.jdbcUrl);
        } finally {
            releaseConnection(connection);
        }

        return result;
    }

    /**
     * 根据sql查询列
     *
     * @param sql
     * @return
     * @throws ServerException
     */
    public List<QueryColumn> getColumns(String sql) throws ServerException {
        long l = System.currentTimeMillis();
        checkSensitiveSql(sql);
        Connection connection = null;
        List<QueryColumn> columnList = new ArrayList<>();
        try {
            connection = getConnection();
            if (null != connection) {
                Statement statement = connection.createStatement();
                statement.setMaxRows(1);
                ResultSet resultSet = statement.executeQuery(sql);
                ResultSetMetaData rsmd = resultSet.getMetaData();
                int columnCount = rsmd.getColumnCount();
                for (int i = 1; i <= columnCount; i++) {
                    QueryColumn queryColumn = new QueryColumn(
                            rsmd.getColumnLabel(i),
                            TypeEnum.getType(rsmd.getColumnType(i)));
                    columnList.add(queryColumn);
                }
                closeResult(resultSet);
                statement.close();
            }
        } catch (Exception e) {
            throw new ServerException(e.getMessage());
        } finally {
            releaseConnection(connection);
        }
        long l1 = System.currentTimeMillis();
        log.info("get columns for >>> {} ms", l1 - l);
        return columnList;
    }


    /**
     * 获取数据表主键
     *
     * @param tableName
     * @param metaData
     * @return
     * @throws ServerException
     */
    private List<String> getPrimaryKeys(String tableName, DatabaseMetaData metaData) throws ServerException {
        ResultSet rs = null;
        List<String> primaryKeys = new ArrayList<>();
        try {
            rs = metaData.getPrimaryKeys(null, null, tableName);
            while (rs.next()) {
                primaryKeys.add(rs.getString(4));
            }
        } catch (Exception e) {
            throw new ServerException(e.getMessage());
        } finally {
            closeResult(rs);
        }
        return primaryKeys;
    }


    /**
     * 获取数据表列
     *
     * @param tableName
     * @param metaData
     * @return
     * @throws ServerException
     */
    private List<QueryColumn> getColumns(String tableName, DatabaseMetaData metaData) throws ServerException {
        ResultSet rs = null;
        List<QueryColumn> columnList = new ArrayList<>();
        try {
            rs = metaData.getColumns(null, null, tableName, "%");
            while (rs.next()) {
                columnList.add(new QueryColumn(rs.getString(4), rs.getString(6)));
            }
        } catch (Exception e) {
            throw new ServerException(e.getMessage());
        } finally {
            closeResult(rs);
        }
        return columnList;
    }


    /**
     * 获取数据源
     *
     * @param jdbcUrl
     * @param userename
     * @param password
     * @return
     * @throws SourceException
     */
    private DataSource getDataSource(String jdbcUrl, String userename, String password) throws SourceException {
        if (jdbcUrl.toLowerCase().indexOf(DataTypeEnum.ELASTICSEARCH.getDesc().toLowerCase()) > -1) {
            return ESDataSource.getDataSource(jdbcUrl);
        } else {
            return jdbcDataSource.getDataSource(jdbcUrl, userename, password);
        }
    }


    /**
     * 释放失效数据源
     *
     * @param jdbcUrl
     * @param userename
     * @param password
     * @return
     * @throws SourceException
     */
    private void releaseDataSource(String jdbcUrl, String userename, String password) throws SourceException {
        if (jdbcUrl.toLowerCase().indexOf(DataTypeEnum.ELASTICSEARCH.getDesc().toLowerCase()) > -1) {
            ESDataSource.removeDataSource(jdbcUrl);
        } else {
            jdbcDataSource.removeDatasource(jdbcUrl, userename);
        }
    }

    /**
     * 检查敏感操作
     *
     * @param sql
     * @throws ServerException
     */
    private void checkSensitiveSql(String sql) throws ServerException {
        Pattern pattern = Pattern.compile(Consts.REG_SENSITIVE_SQL);
        Matcher matcher = pattern.matcher(sql.toLowerCase());
        if (matcher.find()) {
            String group = matcher.group();
            log.warn("Sensitive SQL operations are not allowed: {}", group.toUpperCase());
            throw new ServerException("Sensitive SQL operations are not allowed: " + group.toUpperCase());
        }
    }

    private Connection getConnection() throws SourceException {
        DataSource dataSource = getDataSource(this.jdbcUrl, this.username, this.password);
        Connection connection = null;
        try {
            connection = dataSource.getConnection();
        } catch (Exception e) {
            connection = null;
        }
        try {
            if (null == connection || connection.isClosed() || !connection.isValid(5)) {
                log.info("connection is closed or invalid, retry get connection!");
                releaseDataSource(this.jdbcUrl, this.username, this.password);
                connection = dataSource.getConnection();
            }
        } catch (Exception e) {
            log.error("create connection error, jdbcUrl: {}", jdbcUrl);
            throw new SourceException("create connection error, jdbcUrl: " + this.jdbcUrl);
        }
        return connection;
    }

    private void releaseConnection(Connection connection) {
        if (null != connection) {
            try {
                connection.close();
                connection = null;
            } catch (Exception e) {
                e.printStackTrace();
                log.error("connection close error", e.getMessage());
            }
        }
    }


    public static void closeResult(ResultSet rs) {
        if (rs != null) {
            try {
                rs.close();
                rs = null;
            } catch (Exception e) {
                e.printStackTrace();
            }
        }
    }

    public boolean testConnection() throws SourceException {
        Connection connection = null;
        try {
            connection = getConnection();
            if (null != connection) {
                return true;
            } else {
                return false;
            }
        } catch (SourceException sourceException) {
            throw sourceException;
        } finally {
            releaseConnection(connection);
        }
    }

    public JdbcTemplate jdbcTemplate() throws SourceException {
        DataSource dataSource = getDataSource(this.jdbcUrl, this.username, this.password);
        JdbcTemplate jdbcTemplate = new JdbcTemplate(dataSource);
        jdbcTemplate.setFetchSize(1000);
        return jdbcTemplate;
    }

    public void executeBatch(String sql, Set<QueryColumn> headers, List<Map<String, Object>> datas) throws ServerException {

        if (StringUtils.isEmpty(sql)) {
            log.info("execute batch sql is empty");
            throw new ServerException("execute batch sql is empty");
        }

        if (null == datas || datas.size() <= 0) {
            log.info("execute batch data is empty");
            throw new ServerException("execute batch data is empty");
        }

        Connection connection = null;
        PreparedStatement pstmt = null;
        try {
            connection = getConnection();
            if (null != connection) {
                connection.setAutoCommit(false);
                pstmt = connection.prepareStatement(sql);
                //每1000条commit一次
                int n = 10000;

                for (Map<String, Object> map : datas) {
                    int i = 1;
                    for (QueryColumn queryColumn : headers) {
                        Object obj = map.get(queryColumn.getName());
                        switch (SqlColumnEnum.toJavaType(queryColumn.getType())) {
                            case "Short":
                                pstmt.setShort(i, null == obj ? (short) 0 : Short.parseShort(String.valueOf(obj).trim()));
                                break;
                            case "Integer":
                                pstmt.setInt(i, null == obj ? 0 : Integer.parseInt(String.valueOf(obj).trim()));
                                break;
                            case "Long":
                                pstmt.setLong(i, null == obj ? 0L : Long.parseLong(String.valueOf(obj).trim()));
                                break;
                            case "BigDecimal":
                                pstmt.setBigDecimal(i, (BigDecimal) obj);
                                break;
                            case "Float":
                                pstmt.setFloat(i, null == obj ? 0.0F : Float.parseFloat(String.valueOf(obj).trim()));
                                break;
                            case "Double":
                                pstmt.setDouble(i, null == obj ? 0.0D : Double.parseDouble(String.valueOf(obj).trim()));
                                break;
                            case "String":
                                pstmt.setString(i, (String) obj);
                                break;
                            case "Boolean":
                                pstmt.setBoolean(i, null == obj ? false : Boolean.parseBoolean(String.valueOf(obj).trim()));
                                break;
                            case "Bytes":
                                pstmt.setBytes(i, (byte[]) obj);
                                break;
                            case "Date":
                                java.util.Date date = (java.util.Date) obj;
                                pstmt.setDate(i, DateUtils.toSqlDate(date));
                                break;
                            case "DateTime":
                                DateTime dateTime = (DateTime) obj;
                                pstmt.setTimestamp(i, DateUtils.toTimestamp(dateTime));
                                break;
                            case "Timestamp":
                                pstmt.setTimestamp(i, (Timestamp) obj);
                                break;
                            case "Blob":
                                pstmt.setBlob(i, (Blob) obj);
                                break;
                            case "Clob":
                                pstmt.setClob(i, (Clob) obj);
                                break;
                            default:
                                pstmt.setObject(i, obj);
                        }
                        i++;
                    }

                    pstmt.addBatch();
                    if (i % n == 0) {
                        try {
                            pstmt.executeBatch();
                            connection.commit();
                        } catch (BatchUpdateException e) {
                        }
                    }
                }

                pstmt.executeBatch();
                connection.commit();

            }
        } catch (Exception e) {
            e.printStackTrace();
            if (null != connection) {
                try {
                    connection.rollback();
                } catch (SQLException se) {
                    se.printStackTrace();
                }
            }
            throw new ServerException(e.getMessage());
        } finally {
            if (null != pstmt) {
                try {
                    pstmt.close();
                } catch (SQLException e) {
                    e.printStackTrace();
                    throw new ServerException(e.getMessage());
                }
            }
            releaseConnection(connection);
        }
    }

    public static String getKeywordPrefix(String jdbcUrl) {
        String keywordPrefix = "";
        DataTypeEnum dataTypeEnum = DataTypeEnum.urlOf(jdbcUrl);
        if (null != dataTypeEnum) {
            keywordPrefix = dataTypeEnum.getKeywordPrefix();
        } else {
            CustomDataSource customDataSource = CustomDataSourceUtils.getInstance(jdbcUrl);
            if (null != customDataSource) {
                keywordPrefix = customDataSource.getKeyword_prefix();
            }
        }
        return StringUtils.isEmpty(keywordPrefix) ? "" : keywordPrefix;
    }

    public static String getKeywordSuffix(String jdbcUrl) {
        String keywordSuffix = "";
        DataTypeEnum dataTypeEnum = DataTypeEnum.urlOf(jdbcUrl);
        if (null != dataTypeEnum) {
            keywordSuffix = dataTypeEnum.getKeywordSuffix();
        } else {
            CustomDataSource customDataSource = CustomDataSourceUtils.getInstance(jdbcUrl);
            if (null != customDataSource) {
                keywordSuffix = customDataSource.getKeyword_suffix();
            }
        }
        return StringUtils.isEmpty(keywordSuffix) ? "" : keywordSuffix;
    }

    public static String getAliasPrefix(String jdbcUrl) {
        String aliasPrefix = "";
        DataTypeEnum dataTypeEnum = DataTypeEnum.urlOf(jdbcUrl);
        if (null != dataTypeEnum) {
            aliasPrefix = dataTypeEnum.getAliasPrefix();
        } else {
            CustomDataSource customDataSource = CustomDataSourceUtils.getInstance(jdbcUrl);
            if (null != customDataSource) {
                aliasPrefix = customDataSource.getAlias_prefix();
            }
        }
        return StringUtils.isEmpty(aliasPrefix) ? "" : aliasPrefix;
    }

    public static String getAliasSuffix(String jdbcUrl) {
        String aliasSuffix = "";
        DataTypeEnum dataTypeEnum = DataTypeEnum.urlOf(jdbcUrl);
        if (null != dataTypeEnum) {
            aliasSuffix = dataTypeEnum.getAliasSuffix();
        } else {
            CustomDataSource customDataSource = CustomDataSourceUtils.getInstance(jdbcUrl);
            if (null != customDataSource) {
                aliasSuffix = customDataSource.getAlias_suffix();
            }
        }
        return StringUtils.isEmpty(aliasSuffix) ? "" : aliasSuffix;
    }


    /**
     * 过滤sql中的注释
     *
     * @param sql
     * @return
     */
    public static String filterAnnotate(String sql) {
        Pattern p = Pattern.compile(Consts.REG_SQL_ANNOTATE);
        sql = p.matcher(sql).replaceAll("$1");
        sql = sql.replaceAll(newLineChar, space).replaceAll("(;+\\s*)+", semicolon);
        return sql;
    }

    public static String formatSqlType(String type) throws ServerException {
        if (!StringUtils.isEmpty(type.trim())) {
            type = type.trim().toUpperCase();
            String reg = "^.*\\s*\\(.*\\)$";
            Pattern pattern = Pattern.compile(reg);
            Matcher matcher = pattern.matcher(type);
            if (!matcher.find()) {
                return SqlTypeEnum.getType(type);
            } else {
                return type;
            }
        }
        return null;
    }

}


class StreamingStatementCreator implements PreparedStatementCreator {
    private final String sql;
    private DataTypeEnum dataTypeEnum;

    public StreamingStatementCreator(String sql, DataTypeEnum dataTypeEnum) {
        this.sql = sql;
        this.dataTypeEnum = dataTypeEnum;
    }

    @Override
    public PreparedStatement createPreparedStatement(Connection connection) throws SQLException {
        final PreparedStatement statement = connection.prepareStatement(sql, ResultSet.TYPE_SCROLL_SENSITIVE, ResultSet.CONCUR_READ_ONLY);
        statement.setFetchSize(1000);
        return statement;
    }
}<|MERGE_RESOLUTION|>--- conflicted
+++ resolved
@@ -156,40 +156,8 @@
             if (limit > 0) {
                 resultLimit = limit > resultLimit ? resultLimit : limit;
             }
-<<<<<<< HEAD
-            SqlRowSet sqlRowSet = jdbcTemplate.queryForRowSet(sql);
-            if (null != sqlRowSet) {
-                SqlRowSetMetaData metaData = sqlRowSet.getMetaData();
-                paginateWithQueryColumns.setPageNo(1);
-
-                List<Map<String, Object>> resultList = new ArrayList<>();
-                List<QueryColumn> queryColumns = new ArrayList<>();
-                Map<String, Integer> columnMap = new HashMap<>();
-                int size = 0;
-                while (sqlRowSet.next()) {
-                    Map<String, Object> map = new LinkedHashMap<>();
-                    for (int i = 1; i <= metaData.getColumnCount(); i++) {
-                        String key = metaData.getColumnLabel(i);
-                        Object value = sqlRowSet.getObject(key);
-                        map.put(key, value);
-
-                        if (!columnMap.containsKey(key)) {
-                            columnMap.put(key, i);
-                            QueryColumn queryColumn = new QueryColumn(key, metaData.getColumnTypeName(i));
-                            queryColumns.add(queryColumn);
-                        }
-                    }
-                    resultList.add(map);
-                    size++;
-                }
-                paginateWithQueryColumns.setPageSize(size);
-                paginateWithQueryColumns.setTotalCount(size);
-                paginateWithQueryColumns.setColumns(queryColumns);
-                paginateWithQueryColumns.setResultList(resultList);
-=======
             if (isQueryLogEnable) {
                 sqlLogger.info("{}  >> \n{}", md5, sql);
->>>>>>> 33043969
             }
             jdbcTemplate.setMaxRows(resultLimit);
             getResultForPaginate(sql, paginateWithQueryColumns, jdbcTemplate, excludeColumns);
@@ -282,51 +250,6 @@
 
     private ResultSetExtractor<PaginateWithQueryColumns> getPaginateResultSetExtractor(PaginateWithQueryColumns paginateWithQueryColumns, int startRow, Set<String> excludeColumns) {
         return (ResultSet resultSet) -> {
-<<<<<<< HEAD
-            try {
-                long l = System.currentTimeMillis();
-
-                int total = 0;
-                try {
-                    resultSet.last();
-                    total = resultSet.getRow();
-
-                    if (!resultSet.isBeforeFirst()) {
-                        resultSet.beforeFirst();
-                    }
-                } catch (SQLException e) {
-                    total = -1;
-                }
-
-                if (limit > 0) {
-                    total = limit < total ? limit : total;
-                }
-                paginate.setTotalCount(total);
-
-                final List<Map<String, Object>> resultList = paginate.getResultList();
-                int currentRow = 0;
-                ResultSetMetaData metaData = resultSet.getMetaData();
-
-                while (resultSet.next() && currentRow < startRow + pageSize) {
-                    if (currentRow >= startRow && (currentRow < total || total == -1)) {
-                        Map<String, Object> map = new HashMap<>();
-                        for (int i = 1; i <= metaData.getColumnCount(); i++) {
-                            String c = metaData.getColumnLabel(i);
-                            Object v = resultSet.getObject(c);
-                            map.put(c, v);
-                        }
-                        resultList.add(map);
-                    }
-                    currentRow++;
-                }
-
-                long l1 = System.currentTimeMillis();
-                log.info("query for >>> : {} ms", l1 - l);
-            } finally {
-                closeResult(resultSet);
-            }
-            return paginate;
-=======
             final List<Map<String, Object>> resultList = paginateWithQueryColumns.getResultList();
             ResultSetMetaData metaData = resultSet.getMetaData();
 
@@ -357,7 +280,6 @@
 
             resultSet.close();
             return paginateWithQueryColumns;
->>>>>>> 33043969
         };
     }
 
@@ -413,7 +335,7 @@
                         }
                     }
                 }
-                closeResult(tables);
+                tables.close();
             }
         } catch (Exception e) {
             e.printStackTrace();
@@ -474,7 +396,7 @@
                 } else {
                     result = false;
                 }
-                closeResult(tables);
+                tables.close();
             }
         } catch (Exception e) {
             throw new SourceException("Get connection meta data error, jdbcUrl=" + this.jdbcUrl);
@@ -511,7 +433,7 @@
                             TypeEnum.getType(rsmd.getColumnType(i)));
                     columnList.add(queryColumn);
                 }
-                closeResult(resultSet);
+                resultSet.close();
                 statement.close();
             }
         } catch (Exception e) {
