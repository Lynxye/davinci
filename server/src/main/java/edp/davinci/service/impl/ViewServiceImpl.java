--- conflicted
+++ resolved
@@ -480,87 +480,8 @@
             return null;
         }
 
-<<<<<<< HEAD
-        String cacheKey = null;
-        try {
-
-            if (!StringUtils.isEmpty(viewWithProjectAndSource.getSql())) {
-                SqlEntity sqlEntity = SqlParseUtils.parseSql(viewWithProjectAndSource.getSql(), sqlTempDelimiter);
-
-                if (null == viewWithProjectAndSource.getSource()) {
-                    throw new ServerException("source not found");
-                }
-
-                Source source = viewWithProjectAndSource.getSource();
-
-                if (!StringUtils.isEmpty(sqlEntity.getSql())) {
-                    Map<String, List<String>> teamParams = parseTeamParams(sqlEntity.getTeamParams(), viewWithProjectAndSource, user, sqlTempDelimiter);
-                    Map<String, String> queryParam = getQueryParam(sqlEntity, executeParam);
-
-                    String srcSql = SqlParseUtils.replaceParams(sqlEntity.getSql(), queryParam, teamParams, sqlTempDelimiter);
-
-                    SqlUtils sqlUtils = this.sqlUtils.init(source);
-                    List<String> executeSqlList = SqlParseUtils.getExecuteSqlList(srcSql);
-                    List<String> querySqlList = SqlParseUtils.getQuerySqlList(srcSql);
-                    if (null != executeSqlList && executeSqlList.size() > 0) {
-                        for (String sql : executeSqlList) {
-                            sqlUtils.execute(sql);
-                        }
-                    }
-                    if (null != querySqlList && querySqlList.size() > 0) {
-                        buildQuerySql(querySqlList, sqlEntity, executeParam, source);
-
-                        if (null != executeParam
-                                && null != executeParam.getCache()
-                                && executeParam.getCache()
-                                && executeParam.getExpired() > 0L) {
-
-                            StringBuilder pageInfoStringBuilder = new StringBuilder();
-                            pageInfoStringBuilder.append(executeParam.getPageNo());
-                            pageInfoStringBuilder.append(minus);
-                            pageInfoStringBuilder.append(executeParam.getLimit());
-                            pageInfoStringBuilder.append(minus);
-                            pageInfoStringBuilder.append(executeParam.getPageSize());
-
-                            cacheKey = MD5Util.getMD5(pageInfoStringBuilder.toString() + querySqlList.get(querySqlList.size() - 1), true, 32);
-
-                            try {
-                                Object object = redisUtils.get(cacheKey);
-                                if (null != object && executeParam.getCache()) {
-                                    paginate = (Paginate) object;
-                                    return paginate;
-                                }
-                            } catch (Exception e) {
-                                log.warn("get data by cache: {}", e.getMessage());
-                            }
-                        }
-
-                        for (String sql : querySqlList) {
-                            paginate = sqlUtils.syncQuery4Paginate(
-                                    sql,
-                                    executeParam.getPageNo(),
-                                    executeParam.getPageSize(),
-                                    executeParam.getLimit()
-                            );
-                        }
-                    }
-                }
-            }
-        } catch (Exception e) {
-            e.printStackTrace();
-            throw new ServerException(e.getMessage());
-        }
-
-        if (null != executeParam
-                && null != executeParam.getCache()
-                && executeParam.getCache()
-                && executeParam.getExpired() > 0L
-                && null != paginate && paginate.getResultList().size() > 0) {
-            redisUtils.set(cacheKey, paginate, executeParam.getExpired(), TimeUnit.SECONDS);
-=======
         if (null == viewWithSource.getSource()) {
             throw new NotFoundException("source is not found");
->>>>>>> 33043969
         }
 
         String cacheKey = null;
