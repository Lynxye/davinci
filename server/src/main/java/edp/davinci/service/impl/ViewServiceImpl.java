--- conflicted
+++ resolved
@@ -575,10 +575,7 @@
      * @throws ServerException
      */
     @Override
-    public PaginateWithQueryColumns getResultDataList(boolean isMaintainer,
-                                                      ViewWithSource viewWithSource,
-                                                      ViewExecuteParam executeParam,
-                                                      User user) throws ServerException, SQLException {
+    public PaginateWithQueryColumns getResultDataList(boolean isMaintainer, ViewWithSource viewWithSource, ViewExecuteParam executeParam, User user) throws ServerException, SQLException {
 
         PaginateWithQueryColumns paginate = null;
 
@@ -596,18 +593,6 @@
 
         String cacheKey = null;
         try {
-<<<<<<< HEAD
-
-            if (StringUtils.isEmpty(viewWithSource.getSql())) {
-                return paginate;
-            }
-
-            List<SqlVariable> variables = viewWithSource.getVariables();
-            SqlEntity sqlEntity = sqlParseUtils.parseSql(viewWithSource.getSql(), variables, sqlTempDelimiter, user, isMaintainer);
-            Set<String> excludeColumns = new HashSet<>();
-            packageParams(isMaintainer, viewWithSource.getId(), sqlEntity, variables, executeParam.getParams(), excludeColumns, user);
-
-=======
             //解析变量
             List<SqlVariable> variables = viewWithSource.getVariables();
             //解析sql
@@ -615,7 +600,6 @@
             //列权限（只记录被限制访问的字段）
             Set<String> excludeColumns = new HashSet<>();
             packageParams(isMaintainer, viewWithSource.getId(), sqlEntity, variables, executeParam.getParams(), excludeColumns, user);
->>>>>>> 366b0cef
             String srcSql = sqlParseUtils.replaceParams(sqlEntity.getSql(), sqlEntity.getQuaryParams(), sqlEntity.getAuthParams(), sqlTempDelimiter);
 
             Source source = viewWithSource.getSource();
@@ -628,33 +612,6 @@
             }
 
             List<String> querySqlList = sqlParseUtils.getSqls(srcSql, true);
-<<<<<<< HEAD
-            if (!CollectionUtils.isEmpty(querySqlList)) {
-                buildQuerySql(querySqlList, source, executeParam);
-                executeParam.addExcludeColumn(excludeColumns, source.getJdbcUrl(), source.getDbVersion());
-
-                if (null != executeParam.getCache() && executeParam.getCache() && executeParam.getExpired() > 0L) {
-
-                    StringBuilder saltBuilder = new StringBuilder();
-                    saltBuilder.append(executeParam.getPageNo());
-                    saltBuilder.append(MINUS);
-                    saltBuilder.append(executeParam.getLimit());
-                    saltBuilder.append(MINUS);
-                    saltBuilder.append(executeParam.getPageSize());
-                    excludeColumns.forEach(saltBuilder::append);
-                    cacheKey = MD5Util.getMD5(saltBuilder.toString() + querySqlList.get(querySqlList.size() - 1), true,
-                            32);
-                    if (!executeParam.getFlush()) {
-
-                        try {
-                            Object object = redisUtils.get(cacheKey);
-                            if (null != object && executeParam.getCache()) {
-                                paginate = (PaginateWithQueryColumns) object;
-                                return paginate;
-                            }
-                        } catch (Exception e) {
-                            log.warn("get data by cache: {}", e.getMessage());
-=======
             if (CollectionUtils.isEmpty(querySqlList)) {
                 return null;
             }
@@ -679,7 +636,6 @@
                         if (null != object && executeParam.getCache()) {
                             paginate = (PaginateWithQueryColumns) object;
                             return paginate;
->>>>>>> 366b0cef
                         }
                     } catch (Exception e) {
                         log.warn("get data by cache: {}", e.getMessage());
@@ -829,104 +785,6 @@
         return null;
     }
 
-<<<<<<< HEAD
-    public void packageParams(boolean isProjectMaintainer, Long viewId, SqlEntity sqlEntity, List<SqlVariable> variables, List<Param> paramList, Set<String> excludeColumns, User user) {
-
-        List<SqlVariable> queryVariables = getQueryVariables(variables);
-        List<SqlVariable> authVariables = null;
-        if (!isProjectMaintainer) {
-            List<RelRoleView> roleViewList = relRoleViewMapper.getByUserAndView(user.getId(), viewId);
-            authVariables = getAuthVariables(roleViewList, variables);
-            if (null != excludeColumns) {
-                Set<String> eclmns = getExcludeColumnsViaOneView(roleViewList);
-                if (!CollectionUtils.isEmpty(eclmns)) {
-                    excludeColumns.addAll(eclmns);
-                }
-            }
-        }
-
-        //查询参数
-        if (!CollectionUtils.isEmpty(queryVariables) && !CollectionUtils.isEmpty(sqlEntity.getQuaryParams())) {
-            if (!CollectionUtils.isEmpty(paramList)) {
-                Map<String, List<SqlVariable>> map = queryVariables.stream().collect(Collectors.groupingBy(SqlVariable::getName));
-                paramList.forEach(p -> {
-                    if (map.containsKey(p.getName())) {
-                        List<SqlVariable> list = map.get(p.getName());
-                        if (!CollectionUtils.isEmpty(list)) {
-                            SqlVariable v = list.get(list.size() - 1);
-                            if (null == sqlEntity.getQuaryParams()) {
-                                sqlEntity.setQuaryParams(new HashMap<>());
-                            }
-                            sqlEntity.getQuaryParams().put(p.getName().trim(), SqlVariableValueTypeEnum.getValue(v.getValueType(), p.getValue(), v.isUdf()));
-                        }
-                    }
-                });
-            }
-
-            sqlEntity.getQuaryParams().forEach((k, v) -> {
-                if (v instanceof List && ((List) v).size() > 0) {
-                    v = ((List) v).stream().collect(Collectors.joining(COMMA)).toString();
-                }
-                sqlEntity.getQuaryParams().put(k, v);
-            });
-        }
-
-        //如果当前用户是project的维护者，直接不走行权限
-        if (isProjectMaintainer) {
-            sqlEntity.setAuthParams(null);
-            return;
-        }
-
-        //权限参数
-        if (!CollectionUtils.isEmpty(authVariables)) {
-            ExecutorService executorService = Executors.newFixedThreadPool(authVariables.size() > 8 ? 8 : authVariables.size());
-            Map<String, Set<String>> map = new Hashtable<>();
-            List<Future> futures = new ArrayList<>(authVariables.size());
-            try {
-                authVariables.forEach(sqlVariable -> {
-                    futures.add(executorService.submit(() -> {
-                        if (null != sqlVariable) {
-                            Set<String> vSet = null;
-                            if (map.containsKey(sqlVariable.getName().trim())) {
-                                vSet = map.get(sqlVariable.getName().trim());
-                            } else {
-                                vSet = new HashSet<>();
-                            }
-
-                            List<String> values = sqlParseUtils.getAuthVarValue(sqlVariable, user.getEmail());
-                            if (null == values) {
-                                vSet.add(NO_AUTH_PERMISSION);
-                            } else if (!values.isEmpty()) {
-                                vSet.addAll(values);
-                            }
-                            map.put(sqlVariable.getName().trim(), vSet);
-                        }
-                    }));
-                });
-                try {
-                    for (Future future : futures) {
-                        future.get();
-                    }
-                } catch (ExecutionException e) {
-                    executorService.shutdownNow();
-                    throw new ServerException(e.getMessage());
-                }
-            } catch (InterruptedException e) {
-                log.error(e.getMessage(), e);
-            } finally {
-                executorService.shutdown();
-            }
-
-            if (!CollectionUtils.isEmpty(map)) {
-                if (null == sqlEntity.getAuthParams()) {
-                    sqlEntity.setAuthParams(new HashMap<>());
-                }
-                map.forEach((k, v) -> sqlEntity.getAuthParams().put(k, new ArrayList<String>(v)));
-            }
-        } else {
-            sqlEntity.setAuthParams(null);
-        }
-=======
     private Object getDataByConcurrency(String cacheKey, Long viewId, ConcurrencyStrategyEnum strategyEnum, ConcurrencyQueryFactor queryFactor, SqlUtils sqlUtils) throws Exception {
 
         if (strategyEnum == null) {
@@ -1024,7 +882,6 @@
         }
 
         return queryFactor.isDistinct() ? distinctDataList : paginate;
->>>>>>> 366b0cef
     }
 
 
@@ -1110,9 +967,7 @@
     }
 
 
-<<<<<<< HEAD
-=======
-    private void packageParams(boolean isProjectMaintainer, Long viewId, SqlEntity sqlEntity, List<SqlVariable> variables, List<Param> paramList, Set<String> excludeColumns, User user) {
+    public void packageParams(boolean isProjectMaintainer, Long viewId, SqlEntity sqlEntity, List<SqlVariable> variables, List<Param> paramList, Set<String> excludeColumns, User user) {
 
         List<SqlVariable> queryVariables = getQueryVariables(variables);
         List<SqlVariable> authVariables = null;
@@ -1212,7 +1067,7 @@
     }
 
 
->>>>>>> 366b0cef
+
     private void checkAndInsertRoleParam(String sqlVarible, List<RelRoleViewDto> roles, User user, View view) {
         List<SqlVariable> variables = JSONObject.parseArray(sqlVarible, SqlVariable.class);
         if (CollectionUtils.isEmpty(roles)) {
