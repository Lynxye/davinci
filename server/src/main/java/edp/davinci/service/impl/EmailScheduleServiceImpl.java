--- conflicted
+++ resolved
@@ -61,16 +61,10 @@
 import java.util.concurrent.Future;
 import java.util.concurrent.TimeUnit;
 
-<<<<<<< HEAD
-import static edp.davinci.common.utils.ScriptUtiils.*;
-
-@SuppressWarnings("AlibabaThreadPoolCreation")
-=======
 import static edp.core.consts.Consts.semicolon;
 import static edp.davinci.common.utils.ScriptUtiils.getExecuptParamScriptEngine;
 import static edp.davinci.common.utils.ScriptUtiils.getViewExecuteParam;
 
->>>>>>> 33043969
 @Slf4j
 @Service("emailScheduleService")
 public class EmailScheduleServiceImpl implements ScheduleService {
@@ -124,7 +118,7 @@
      */
     private final int imageMaxHeight = 1720;
 
-    private final String baseUrl = File.separator + "tempFiles" + File.separator + DateUtils.getNowDateYYYYMM();
+    private final String baseUrl = File.separator + "tempFiles" + File.separator;
 
     @Override
     public void execute(long jobId) throws Exception {
@@ -185,9 +179,9 @@
         List<File> files = new ArrayList<>();
         for (CronJobContent cronJobContent : cronJobConfig.getContentList()) {
             String imageName = UUID.randomUUID() + ".png";
-            String imageUrl = baseUrl + File.separator + imageName;
+            String imageUrl = baseUrl + DateUtils.getNowDateYYYYMM() + File.separator + imageName;
             String imagePath = fileBasePath + imageUrl;
-            File file = new File(fileBasePath + baseUrl);
+            File file = new File(fileBasePath + baseUrl + DateUtils.getNowDateYYYYMM());
             if (!file.exists()) {
                 file.mkdirs();
             }
@@ -328,7 +322,7 @@
                         });
                     }
                     if (widgets != null && widgets.size() > 0) {
-                        String filePath = fileBasePath + baseUrl + File.separator + dashboard.getName() + "-" + UUID.randomUUID() + FileTypeEnum.XLSX.getFormat();
+                        String filePath = fileBasePath + baseUrl + DateUtils.getNowDateYYYYMM() + File.separator + dashboard.getName() + "-" + UUID.randomUUID() + FileTypeEnum.XLSX.getFormat();
 
                         filePath = filePath.replaceAll(File.separator + "{2,}", File.separator);
 
@@ -342,7 +336,7 @@
                 if (display != null) {
                     Set<Widget> widgets = widgetMapper.getByDisplayId(display.getId());
                     if (widgets != null && widgets.size() > 0) {
-                        String filePath = fileBasePath + baseUrl + File.separator + display.getName() + "-" + UUID.randomUUID() + FileTypeEnum.XLSX.getFormat();
+                        String filePath = fileBasePath + baseUrl + DateUtils.getNowDateYYYYMM() + File.separator + display.getName() + "-" + UUID.randomUUID() + FileTypeEnum.XLSX.getFormat();
                         filePath = filePath.replaceAll(File.separator + "{2,}", File.separator);
                         ProjectDetail projectDetail = projectService.getProjectDetail(display.getProjectId(), user, false);
                         File file = widgetService.writeExcel(widgets, projectDetail, null, filePath, user, false);
@@ -354,7 +348,7 @@
 
         //多个文件压缩至zip包
         if (null != files && files.size() > 1) {
-            File zipFile = new File(fileBasePath + baseUrl + File.separator + UUID.randomUUID() + ".zip");
+            File zipFile = new File(fileBasePath + baseUrl + DateUtils.getNowDateYYYYMM() + File.separator + UUID.randomUUID() + ".zip");
             FileUtils.zipFile(files, zipFile);
             files.clear();
             files.add(zipFile);
@@ -362,16 +356,6 @@
         return files;
     }
 
-<<<<<<< HEAD
-    public static void main(String[] args) throws Exception {
-        ScriptEngine engine = getExecuptParamScriptEngine();
-        String dashboardconfig = null;
-        String widgetConfig = "{\"data\":[],\"cols\":[{\"name\":\"name\",\"type\":\"category\",\"visualType\":\"string\",\"config\":true,\"field\":{\"alias\":\"\",\"desc\":\"\",\"useExpression\":false},\"format\":{\"formatType\":\"default\"}}],\"rows\":[{\"name\":\"指标名称\",\"type\":\"category\",\"visualType\":\"string\",\"config\":true,\"field\":{\"alias\":\"\",\"desc\":\"\",\"useExpression\":false},\"format\":{\"formatType\":\"default\"}}],\"metrics\":[{\"name\":\"id@davinci@2687A165\",\"type\":\"value\",\"visualType\":\"number\",\"agg\":\"sum\",\"config\":true,\"chart\":{\"id\":1,\"name\":\"pivot\",\"title\":\"透视表\",\"icon\":\"icon-table\",\"coordinate\":\"cartesian\",\"requireDimetions\":[0,9999],\"requireMetrics\":[0,9999],\"data\":{\"cols\":{\"title\":\"列\",\"type\":\"category\"},\"rows\":{\"title\":\"行\",\"type\":\"category\"},\"metrics\":{\"title\":\"指标\",\"type\":\"value\"},\"filters\":{\"title\":\"筛选\",\"type\":\"all\"},\"color\":{\"title\":\"颜色\",\"type\":\"category\"}},\"style\":{\"pivot\":{\"fontFamily\":\"PingFang SC\",\"fontSize\":\"12\",\"color\":\"#666\",\"lineStyle\":\"solid\",\"lineColor\":\"#D9D9D9\",\"headerBackgroundColor\":\"#f7f7f7\"}}},\"field\":{\"alias\":\"\",\"desc\":\"\",\"useExpression\":false},\"format\":{\"formatType\":\"default\"}},{\"name\":\"parent_team_id@davinci@221A3C3B\",\"type\":\"value\",\"visualType\":\"number\",\"agg\":\"sum\",\"config\":true,\"chart\":{\"id\":1,\"name\":\"pivot\",\"title\":\"透视表\",\"icon\":\"icon-table\",\"coordinate\":\"cartesian\",\"requireDimetions\":[0,9999],\"requireMetrics\":[0,9999],\"data\":{\"cols\":{\"title\":\"列\",\"type\":\"category\"},\"rows\":{\"title\":\"行\",\"type\":\"category\"},\"metrics\":{\"title\":\"指标\",\"type\":\"value\"},\"filters\":{\"title\":\"筛选\",\"type\":\"all\"},\"color\":{\"title\":\"颜色\",\"type\":\"category\"}},\"style\":{\"pivot\":{\"fontFamily\":\"PingFang SC\",\"fontSize\":\"12\",\"color\":\"#666\",\"lineStyle\":\"solid\",\"lineColor\":\"#D9D9D9\",\"headerBackgroundColor\":\"#f7f7f7\"}}},\"field\":{\"alias\":\"\",\"desc\":\"\",\"useExpression\":false},\"format\":{\"formatType\":\"default\"}}],\"filters\":[],\"color\":{\"title\":\"颜色\",\"type\":\"category\",\"value\":{\"all\":\"#509af2\",\"id@davinci@2687A165\":\"#509af2\",\"parent_team_id@davinci@221A3C3B\":\"#509af2\"},\"items\":[]},\"chartStyles\":{\"pivot\":{\"fontFamily\":\"PingFang SC\",\"fontSize\":\"12\",\"color\":\"#666\",\"lineStyle\":\"solid\",\"lineColor\":\"#D9D9D9\",\"headerBackgroundColor\":\"#f7f7f7\"}},\"selectedChart\":1,\"pagination\":{\"pageNo\":1,\"pageSize\":26,\"withPaging\":true,\"totalCount\":26},\"renderType\":\"clear\",\"orders\":[],\"mode\":\"pivot\",\"model\":{\"id\":{\"sqlType\":\"BIGINT\",\"visualType\":\"number\",\"modelType\":\"value\"},\"name\":{\"sqlType\":\"VARCHAR\",\"visualType\":\"string\",\"modelType\":\"category\"},\"parent_team_id\":{\"sqlType\":\"BIGINT\",\"visualType\":\"number\",\"modelType\":\"value\"}},\"controls\":[],\"computed\":[],\"cache\":false,\"expired\":300}";
-        ViewExecuteParam viewExecuteParam = getViewExecuteParam(engine, dashboardconfig, widgetConfig, null);
-
-        System.out.println(JSONObject.toJSONString(viewExecuteParam));
-    }
-=======
 
     public static void main(String[] args) throws Exception {
         ScriptEngine engine = getExecuptParamScriptEngine();
@@ -382,5 +366,4 @@
         System.out.println(JSONObject.toJSONString(viewExecuteParam));
     }
 
->>>>>>> 33043969
 }