--- conflicted
+++ resolved
@@ -60,19 +60,14 @@
 import org.springframework.transaction.annotation.Transactional;
 
 import javax.script.ScriptEngine;
-<<<<<<< HEAD
-import javax.servlet.http.HttpServletRequest;
-=======
->>>>>>> 33043969
 import java.io.File;
 import java.io.FileOutputStream;
 import java.sql.SQLException;
 import java.text.SimpleDateFormat;
 import java.util.*;
 import java.util.concurrent.CountDownLatch;
-
-import static edp.davinci.common.utils.ScriptUtiils.getExecuptParamScriptEngine;
-import static edp.davinci.common.utils.ScriptUtiils.getViewExecuteParam;
+import java.util.concurrent.ExecutorService;
+import java.util.concurrent.Executors;
 
 import static edp.davinci.common.utils.ScriptUtiils.getExecuptParamScriptEngine;
 import static edp.davinci.common.utils.ScriptUtiils.getViewExecuteParam;
@@ -330,15 +325,7 @@
             throw new UnAuthorizedExecption("you have not permission to share the widget");
         }
 
-<<<<<<< HEAD
-        try {
-            return resultMap.successAndRefreshToken(request).payload(shareService.generateShareToken(id, username, user.getId()));
-        } catch (ServerException e) {
-            return resultMap.failAndRefreshToken(request).message(e.getMessage());
-        }
-=======
         return shareService.generateShareToken(id, username, user.getId());
->>>>>>> 33043969
     }
 
 
@@ -451,16 +438,11 @@
 
         Iterator<Widget> iterator = widgets.iterator();
         int i = 1;
-<<<<<<< HEAD
+
         ScriptEngine engine = getExecuptParamScriptEngine();
 
-=======
-
-        ScriptEngine engine = getExecuptParamScriptEngine();
-
         boolean maintainer = projectService.isMaintainer(projectDetail, user);
 
->>>>>>> 33043969
         while (iterator.hasNext()) {
             Widget widget = iterator.next();
             final String sheetName = widgets.size() == 1 ? "Sheet" : "Sheet" + (widgets.size() - (i - 1));
