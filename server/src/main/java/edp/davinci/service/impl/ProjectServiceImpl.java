/*
 * <<
 * Davinci
 * ==
 * Copyright (C) 2016 - 2018 EDP
 * ==
 * Licensed under the Apache License, Version 2.0 (the "License");
 * you may not use this file except in compliance with the License.
 * You may obtain a copy of the License at
 *       http://www.apache.org/licenses/LICENSE-2.0
 *  Unless required by applicable law or agreed to in writing, software
 *  distributed under the License is distributed on an "AS IS" BASIS,
 *  WITHOUT WARRANTIES OR CONDITIONS OF ANY KIND, either express or implied.
 *  See the License for the specific language governing permissions and
 *  limitations under the License.
 * >>
 */

package edp.davinci.service.impl;

import com.github.pagehelper.PageHelper;
import com.github.pagehelper.PageInfo;
import edp.core.enums.HttpCodeEnum;
import edp.core.utils.PageUtils;
import edp.core.utils.TokenUtils;
import edp.davinci.common.service.CommonService;
import edp.davinci.core.common.Constants;
import edp.davinci.core.common.ResultMap;
import edp.davinci.core.enums.UserOrgRoleEnum;
import edp.davinci.core.enums.UserPermissionEnum;
import edp.davinci.dao.*;
import edp.davinci.dto.organizationDto.OrganizationInfo;
import edp.davinci.dto.projectDto.*;
import edp.davinci.dto.userDto.UserBaseInfo;
import edp.davinci.model.*;
import edp.davinci.service.DashboardService;
import edp.davinci.service.DisplayService;
import edp.davinci.service.ProjectService;
import lombok.extern.slf4j.Slf4j;
import org.springframework.beans.BeanUtils;
import org.springframework.beans.factory.annotation.Autowired;
import org.springframework.stereotype.Service;
import org.springframework.transaction.annotation.Transactional;

import javax.servlet.http.HttpServletRequest;
import java.util.ArrayList;
import java.util.List;

@Slf4j
@Service("projectService")
public class ProjectServiceImpl extends CommonService implements ProjectService {

    @Autowired
    private TokenUtils tokenUtils;

    @Autowired
    private ProjectMapper projectMapper;

    @Autowired
    private OrganizationMapper organizationMapper;

    @Autowired
    private RelUserOrganizationMapper relUserOrganizationMapper;

    @Autowired
    private RelTeamProjectMapper relTeamProjectMapper;

    @Autowired
    private RelTeamProjectMapper teamProjectMapper;

    @Autowired
    private DashboardService dashboardService;

    @Autowired
    private DisplayService displayService;

    @Autowired
    private WidgetMapper widgetMapper;

    @Autowired
    private ViewMapper viewMapper;

    @Autowired
    private SourceMapper sourceMapper;

    @Autowired
    private StarMapper starMapper;

    @Autowired
    public RelUserTeamMapper relUserTeamMapper;

    @Override
    public synchronized boolean isExist(String name, Long id, Long orgId) {
        Long projectId = projectMapper.getByNameWithOrgId(name, orgId);
        if (null != id && null != projectId) {
            return !id.equals(projectId);
        }
        return null != projectId && projectId.longValue() > 0L;
    }


    @Override
    public ResultMap getProjectInfo(Long id, User user, HttpServletRequest request) {
        ResultMap resultMap = new ResultMap(tokenUtils);

        ProjectWithCreateBy project = projectMapper.getProjectWithUserById(id);

        if (null == project) {
            log.info("project (:{}) is not found", id);
            return resultMap.failAndRefreshToken(request).message("project is not found");
        }

        RelUserOrganization rel = relUserOrganizationMapper.getRel(user.getId(), project.getOrgId());

        if ((!isMaintainer(project, user) && null == rel) || (rel.getRole() == UserOrgRoleEnum.MEMBER.getRole() && !project.getVisibility())) {
            log.info("user[{}] don't have permission to get project info", user.getId(), project.getId());
            return resultMap.failAndRefreshToken(request, HttpCodeEnum.UNAUTHORIZED).message("you have not permission");
        }

        Star star = starMapper.select(user.getId(), project.getId(), Constants.STAR_TARGET_PROJECT);
        if (null != star) {
            project.setIsStar(true);
        }

        ProjectInfo projectInfo = new ProjectInfo();
        BeanUtils.copyProperties(project, projectInfo);
<<<<<<< HEAD
        ProjectPermission projectPermission = getUserProjectPermission(project, user);
        projectInfo.setPermission(projectPermission);
=======
        setProjectPermission(projectInfo, user);
>>>>>>> c7df787c

        return resultMap.successAndRefreshToken(request).payload(projectInfo);
    }

    /**
     * 获取项目列表
     *
     * @param user
     * @param request
     * @return
     */
    @Override
    public ResultMap getProjects(User user, HttpServletRequest request) {
        ResultMap resultMap = new ResultMap(tokenUtils);

        List<ProjectWithCreateBy> projects = projectMapper.getProejctsByUser(user.getId());
        List<ProjectInfo> projectInfoList = new ArrayList<>();
        if (null != projects && projects.size() > 0) {
            for (ProjectWithCreateBy project : projects) {
                ProjectInfo projectInfo = new ProjectInfo();
                BeanUtils.copyProperties(project, projectInfo);
<<<<<<< HEAD
                ProjectPermission projectPermission = getUserProjectPermission(project, user);
                projectInfo.setPermission(projectPermission);
=======
                setProjectPermission(projectInfo, user);
>>>>>>> c7df787c
                projectInfoList.add(projectInfo);
            }
        }
        return resultMap.successAndRefreshToken(request).payloads(projectInfoList);
    }

    /**
     * 获取用户对project的权限
<<<<<<< HEAD
     * @param project
     * @param user
     * @return
     */
    private ProjectPermission getUserProjectPermission(Project project, User user) {
        if (isMaintainer(project, user)) {
            return ProjectPermission.adminPermission();
        } else {
            Integer teamNumOfOrgByUser = relUserTeamMapper.getTeamNumOfOrgByUser(project.getOrgId(), user.getId());
            if (teamNumOfOrgByUser > 0) {
                List<UserMaxProjectPermission> permissions = relTeamProjectMapper.getUserMaxPermission(user.getId());
                for (UserMaxProjectPermission maxProjectPermission : permissions) {
                    if (maxProjectPermission.getProjectId().equals(project.getId())) {
                        return maxProjectPermission;
                    }
                }
            }  else {
                Organization organization = organizationMapper.getById(project.getOrgId());
                return new ProjectPermission(organization.getMemberPermission());
            }
        }
        return new ProjectPermission();
=======
     * @param projectInfo
     * @param user
     * @return
     */
    private void setProjectPermission(ProjectInfo projectInfo, User user) {
        ProjectPermission projectPermission = ProjectPermission.previewPermission();
        if (isMaintainer(projectInfo, user)) {
            projectPermission = ProjectPermission.adminPermission();
            projectInfo.setInTeam(true);
        } else {
            Integer teamNumOfOrgByUser = relUserTeamMapper.getTeamNumOfOrgByUser(projectInfo.getOrgId(), user.getId());
            if (teamNumOfOrgByUser > 0) {
                projectInfo.setInTeam(true);
                List<UserMaxProjectPermission> permissions = relTeamProjectMapper.getUserMaxPermissions(user.getId());
                for (UserMaxProjectPermission maxProjectPermission : permissions) {
                    if (maxProjectPermission.getProjectId().equals(projectInfo.getId())) {
                        projectPermission = maxProjectPermission;
                    }
                }
            }
        }
        projectInfo.setPermission(projectPermission);
>>>>>>> c7df787c
    }

    /**
     * 搜索project
     *
     * @param keywords
     * @param user
     * @param pageNum
     * @param pageSize
     * @param request
     * @return
     */
    @Override
    public ResultMap searchProjects(String keywords, User user, int pageNum, int pageSize, HttpServletRequest request) {
        ResultMap resultMap = new ResultMap(tokenUtils);

        if (!PageUtils.checkPageInfo(pageNum, pageSize)) {
            return resultMap.failAndRefreshToken(request).message("Invalid page info");
        }

        List<OrganizationInfo> orgs = organizationMapper.getOrganizationByUser(user.getId());
        if (null == orgs || orgs.size() < 1) {
            return resultMap.failAndRefreshToken(request, HttpCodeEnum.UNAUTHORIZED);
        }

        PageHelper.startPage(pageNum, pageSize);
        List<ProjectWithCreateBy> projects = projectMapper.getProjectsByKewordsWithUser(keywords, user.getId(), orgs);
        PageInfo<ProjectWithCreateBy> pageInfo = new PageInfo<>(projects);

        return resultMap.successAndRefreshToken(request).payload(pageInfo);
    }

    /**
     * 创建项目
     *
     * @param projectCreat
     * @param user
     * @param request
     * @return
     */
    @Override
    @Transactional
    public ResultMap createProject(ProjectCreat projectCreat, User user, HttpServletRequest request) {
        ResultMap resultMap = new ResultMap(tokenUtils);

        if (isExist(projectCreat.getName(), null, projectCreat.getOrgId())) {
            log.info("the project name {} is already taken in this organization", projectCreat.getName());
            return resultMap.failAndRefreshToken(request).message("the project name " + projectCreat.getName() + " is already taken in this organization");
        }

        Organization organization = organizationMapper.getById(projectCreat.getOrgId());
        //校验组织
        if (null == organization) {
            log.info("not found organization, Id: {}", projectCreat.getOrgId());
            return resultMap.failAndRefreshToken(request).message("not found organization");
        }
        if (!organization.getAllowCreateProject()) {
            log.info("project are not allowed to be created under the organization named {}", organization.getName());
            return resultMap.failAndRefreshToken(request, HttpCodeEnum.UNAUTHORIZED).message("project are not allowed to be created under the organization named " + organization.getName());
        }

        Project project = new Project();
        BeanUtils.copyProperties(projectCreat, project);
        project.setUserId(user.getId());

        int insert = projectMapper.insert(project);
        if (insert > 0) {

            organization.setProjectNum(organization.getProjectNum() + 1);
            organizationMapper.updateProjectNum(organization);

            ProjectInfo projectInfo = new ProjectInfo();
            UserBaseInfo userBaseInfo = new UserBaseInfo();
            BeanUtils.copyProperties(user, userBaseInfo);
            projectInfo.setCreateBy(userBaseInfo);
            BeanUtils.copyProperties(project, projectInfo);
            return resultMap.successAndRefreshToken(request).payload(projectInfo);
        } else {
            log.info("create project fail: {}", projectCreat.toString());
            return resultMap.failAndRefreshToken(request).message("create project fail: unspecified error");
        }
    }

    /**
     * 移交项目
     *
     * @param id
     * @param orgId
     * @param user
     * @param request
     * @return
     */
    @Override
    @Transactional
    public ResultMap transferPeoject(Long id, Long orgId, User user, HttpServletRequest request) {
        ResultMap resultMap = new ResultMap(tokenUtils);

        Project project = projectMapper.getById(id);

        if (null == project) {
            log.info("project (:{}) is not found", id);
            return resultMap.failAndRefreshToken(request).message("project is not found");
        }

        RelUserOrganization rel = relUserOrganizationMapper.getRel(user.getId(), project.getOrgId());
        //项目的创建人 和 当前项目对应组织的owner可以移交
        if (!isMaintainer(project, user) && (null == rel || rel.getRole() != UserOrgRoleEnum.OWNER.getRole())) {
            log.info("user[{}] don't have permission to delete transfer[{}]", user.getId(), project.getId());
            return resultMap.failAndRefreshToken(request, HttpCodeEnum.UNAUTHORIZED).message("you don't have permission to transfer this project");
        }

        Organization organization = organizationMapper.getById(orgId);
        if (null == organization) {
            log.info("not found organization, name: {}", orgId);
            return resultMap.failAndRefreshToken(request).message("not found organization");
        }

        //不能移交给当前所在组织
        if (organization.getId().equals(project.getOrgId())) {
            log.info("this project cannot be transferred to the current organization, name: {}", orgId);
            return resultMap.failAndRefreshToken(request).message("the project can only be transferred to the non-current organizations");
        }

        //当前用户在即将移交的组织下才能移交
        RelUserOrganization ucRel = relUserOrganizationMapper.getRel(user.getId(), organization.getId());
        if (null == ucRel) {
            log.info("user[{}] must be a member of the organization {} that is about to be transfer", user.getId(), orgId);
            return resultMap.failAndRefreshToken(request).message("you must be a member of the organization " + organization.getName() + " that is about to be transfer");
        }

        if (isExist(project.getName(), null, orgId)) {
            return resultMap.failAndRefreshToken(request).message("the project name \""+project.getName()+"\" is already in the organization you will transfer");
        }

        Long beforeOrgId = project.getOrgId();
        project.setOrgId(organization.getId());
        int i = projectMapper.changeOrganization(project);
        if (i > 0) {

            boolean isTransfer = true;
            //移交回原组织
            if (project.getInitialOrgId().equals(orgId)) {
                RelUserOrganization projectCreaterRuo = relUserOrganizationMapper.getRel(project.getUserId(), orgId);
                if (null != projectCreaterRuo) {
                    isTransfer = false;
                }
            }
            projectMapper.changeTransferStatus(isTransfer, project.getId());

            Organization beforeOrg = organizationMapper.getById(beforeOrgId);
            beforeOrg.setProjectNum(beforeOrg.getProjectNum() - 1);
            organizationMapper.updateProjectNum(beforeOrg);
            organization.setProjectNum(organization.getProjectNum() + 1);
            organizationMapper.updateProjectNum(organization);
            return resultMap.successAndRefreshToken(request);
        } else {
            log.info("transfer project fail, {} -> {}", project.getOrgId(), organization.getId());
            return resultMap.failAndRefreshToken(request).message("transfer project fail: unspecified error");
        }
    }

    /**
     * 删除project
     *
     * @param id
     * @param user
     * @param request
     * @return
     */
    @Override
    @Transactional
    public ResultMap deleteProject(Long id, User user, HttpServletRequest request) {
        ResultMap resultMap = new ResultMap(tokenUtils);

        Project project = projectMapper.getById(id);
        if (null == project) {
            log.info("project(:{}) not found", id);
            return resultMap.failAndRefreshToken(request).message("project not found");
        }
        RelUserOrganization rel = relUserOrganizationMapper.getRel(user.getId(), project.getOrgId());
        //项目的创建人 和 当前项目对应组织的owner可以删除
        if (!isProjectAdmin(project, user) && (null == rel || rel.getRole() != UserOrgRoleEnum.OWNER.getRole())) {
            log.info("user({}) don't have permission to delete project({})", user.getId(), project.getId());
            return resultMap.failAndRefreshToken(request, HttpCodeEnum.UNAUTHORIZED).message("you don't have permission to delete this project");
        }

//        if (null != organization && !organization.getAllowDeleteOrTransferProject()) {
//            log.info("project are not allowed to be deleted under the organization named {}", organization.getName());
//            return resultMap.failAndRefreshToken(request, HttpCodeEnum.UNAUTHORIZED).message("project are not allowed to be deleted under the organization named " + organization.getName());
//        }

        //删除displayslide、display、slide和widget的关联
        displayService.deleteSlideAndDisplayByProject(project.getId());

        //删除dashboardPortal、dashbord、 dashboard和widget的关联
        dashboardService.deleteDashboardAndPortalByProject(project.getId());

        //删除widget
        widgetMapper.deleteByProject(project.getId());

        //删除view
        viewMapper.deleteByPorject(project.getId());

        //删除source
        sourceMapper.deleteByProject(project.getId());

        //删除team project 关联
        teamProjectMapper.deleteByProjectId(project.getId());

        //删除project
        int i = projectMapper.deleteById(project.getId());

        Organization organization = organizationMapper.getById(project.getOrgId());
        organization.setProjectNum(organization.getProjectNum() - 1);
        organizationMapper.updateProjectNum(organization);

        return resultMap.successAndRefreshToken(request);
    }

    /**
     * 更新项目基本信息
     *
     * @param id
     * @param projectUpdate
     * @param user
     * @param request
     * @return
     */
    @Override
    @Transactional
    public ResultMap updateProject(Long id, ProjectUpdate projectUpdate, User user, HttpServletRequest request) {
        ResultMap resultMap = new ResultMap(tokenUtils);

        Project project = projectMapper.getById(id);

        if (null == project) {
            log.info("project (:{}) not found");
            return resultMap.failAndRefreshToken(request).message("project not found");
        }

        RelUserOrganization rel = relUserOrganizationMapper.getRel(user.getId(), project.getOrgId());
        //项目的创建人 和 当前项目对应组织的owner可以修改
        if (!isProjectAdmin(project, user) && (null == rel || rel.getRole() != UserOrgRoleEnum.OWNER.getRole())) {
            log.info("user({}) don't have permission to update project({})", user.getId(), project.getId());
            return resultMap.failAndRefreshToken(request, HttpCodeEnum.UNAUTHORIZED).message("you don't have permission to update this project");
        }

        project.setName(projectUpdate.getName());
        project.setDescription(projectUpdate.getDescription());
        project.setVisibility(projectUpdate.getVisibility());

        int i = projectMapper.updateBaseInfo(project);
        if (i > 0) {
            return resultMap.successAndRefreshToken(request);
        } else {
            log.info("update project fail, {}", project.toString());
            return resultMap.failAndRefreshToken(request).message("update project fail: unspecified error");
        }
    }

}<|MERGE_RESOLUTION|>--- conflicted
+++ resolved
@@ -124,12 +124,7 @@
 
         ProjectInfo projectInfo = new ProjectInfo();
         BeanUtils.copyProperties(project, projectInfo);
-<<<<<<< HEAD
-        ProjectPermission projectPermission = getUserProjectPermission(project, user);
-        projectInfo.setPermission(projectPermission);
-=======
         setProjectPermission(projectInfo, user);
->>>>>>> c7df787c
 
         return resultMap.successAndRefreshToken(request).payload(projectInfo);
     }
@@ -151,12 +146,7 @@
             for (ProjectWithCreateBy project : projects) {
                 ProjectInfo projectInfo = new ProjectInfo();
                 BeanUtils.copyProperties(project, projectInfo);
-<<<<<<< HEAD
-                ProjectPermission projectPermission = getUserProjectPermission(project, user);
-                projectInfo.setPermission(projectPermission);
-=======
                 setProjectPermission(projectInfo, user);
->>>>>>> c7df787c
                 projectInfoList.add(projectInfo);
             }
         }
@@ -165,30 +155,6 @@
 
     /**
      * 获取用户对project的权限
-<<<<<<< HEAD
-     * @param project
-     * @param user
-     * @return
-     */
-    private ProjectPermission getUserProjectPermission(Project project, User user) {
-        if (isMaintainer(project, user)) {
-            return ProjectPermission.adminPermission();
-        } else {
-            Integer teamNumOfOrgByUser = relUserTeamMapper.getTeamNumOfOrgByUser(project.getOrgId(), user.getId());
-            if (teamNumOfOrgByUser > 0) {
-                List<UserMaxProjectPermission> permissions = relTeamProjectMapper.getUserMaxPermission(user.getId());
-                for (UserMaxProjectPermission maxProjectPermission : permissions) {
-                    if (maxProjectPermission.getProjectId().equals(project.getId())) {
-                        return maxProjectPermission;
-                    }
-                }
-            }  else {
-                Organization organization = organizationMapper.getById(project.getOrgId());
-                return new ProjectPermission(organization.getMemberPermission());
-            }
-        }
-        return new ProjectPermission();
-=======
      * @param projectInfo
      * @param user
      * @return
@@ -211,7 +177,6 @@
             }
         }
         projectInfo.setPermission(projectPermission);
->>>>>>> c7df787c
     }
 
     /**
