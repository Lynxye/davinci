--- conflicted
+++ resolved
@@ -84,28 +84,6 @@
     public ShareDownloadRecord downloadById(String id, String uuid, String token, User user) {
         shareService.getShareInfo(token, user);
 
-<<<<<<< HEAD
-        List<ShareDownloadRecord> list = shareDownloadRecordMapper.getShareDownloadRecordsByUuid(uuid);
-        if(list.isEmpty()){
-            return null;
-        }
-        ShareDownloadRecord record = null;
-        for(ShareDownloadRecord item : list){
-            if(item.getId().longValue() == Long.valueOf(id).longValue()){
-                record = item;
-                break;
-            }
-        }
-
-        if(record != null){
-            record.setLastDownloadTime(new Date());
-            record.setStatus(DownloadTaskStatus.DOWNLOADED.getStatus());
-            shareDownloadRecordMapper.updateById(record);
-            return record;
-        }else{
-            return null;
-        }
-=======
         ShareDownloadRecord record = shareDownloadRecordMapper.getShareDownloadRecordBy(Long.valueOf(id), uuid);
 
         if(record != null){
@@ -116,6 +94,5 @@
         }else{
             return null;
         }
->>>>>>> 32ed104f
     }
 }