/*
 * <<
 *  Davinci
 *  ==
 *  Copyright (C) 2016 - 2019 EDP
 *  ==
 *  Licensed under the Apache License, Version 2.0 (the "License");
 *  you may not use this file except in compliance with the License.
 *  You may obtain a copy of the License at
 *        http://www.apache.org/licenses/LICENSE-2.0
 *   Unless required by applicable law or agreed to in writing, software
 *   distributed under the License is distributed on an "AS IS" BASIS,
 *   WITHOUT WARRANTIES OR CONDITIONS OF ANY KIND, either express or implied.
 *   See the License for the specific language governing permissions and
 *   limitations under the License.
 *  >>
 *
 */

package edp.davinci.service.impl;

<<<<<<< HEAD
import edp.core.exception.ForbiddenExecption;
import edp.core.exception.ServerException;
import edp.core.exception.UnAuthorizedExecption;
=======
import edp.core.exception.ServerException;
import edp.core.exception.UnAuthorizedException;
import edp.davinci.core.common.ErrorMsg;
>>>>>>> 80bb036d
import edp.davinci.core.enums.ActionEnum;
import edp.davinci.core.enums.DownloadTaskStatus;
import edp.davinci.core.enums.DownloadType;
import edp.davinci.dao.ShareDownloadRecordMapper;
import edp.davinci.dto.projectDto.ProjectDetail;
import edp.davinci.dto.projectDto.ProjectPermission;
import edp.davinci.dto.viewDto.DownloadViewExecuteParam;
import edp.davinci.model.ShareDownloadRecord;
import edp.davinci.service.ShareDownloadService;
import edp.davinci.service.ShareService;
import edp.davinci.service.excel.ExecutorUtil;
import edp.davinci.service.excel.MsgWrapper;
import edp.davinci.service.excel.WidgetContext;
import edp.davinci.service.excel.WorkBookContext;
import edp.davinci.service.share.ShareFactor;
import edp.davinci.service.share.aspect.ShareAuthAspect;
import lombok.extern.slf4j.Slf4j;
import org.springframework.beans.factory.annotation.Autowired;
import org.springframework.stereotype.Service;

import java.util.Date;
import java.util.List;

@Service
@Slf4j
public class ShareDownloadServiceImpl extends DownloadCommonService implements ShareDownloadService {

    @Autowired
    private ShareDownloadRecordMapper shareDownloadRecordMapper;

    @Autowired
    private ShareService shareService;

    @Override
    public boolean submit(DownloadType downloadType, String uuid, List<DownloadViewExecuteParam> params) {
        ShareFactor shareFactor = ShareAuthAspect.SHARE_FACTOR_THREAD_LOCAL.get();
        try {
<<<<<<< HEAD
            List<WidgetContext> widgetList = getWidgetContexts(downloadType, shareInfo.getShareId(), shareInfo.getShareUser(), params);
=======
            List<WidgetContext> widgetList = getWidgetContexts(downloadType, shareFactor.getEntityId(), shareFactor.getUser(), params);
>>>>>>> 80bb036d

            ShareDownloadRecord record = new ShareDownloadRecord();
            record.setUuid(uuid);
            record.setName(getDownloadFileName(downloadType, shareFactor.getEntityId()));
            record.setStatus(DownloadTaskStatus.PROCESSING.getStatus());
            record.setCreateTime(new Date());
            shareDownloadRecordMapper.insertSelective(record);

            MsgWrapper wrapper = new MsgWrapper(record, ActionEnum.SHAREDOWNLOAD, uuid);
            WorkBookContext workBookContext = WorkBookContext.WorkBookContextBuilder.newBuildder()
                    .withWrapper(wrapper)
                    .withWidgets(widgetList)
                    .withUser(shareFactor.getUser())
                    .withResultLimit(resultLimit)
                    .withTaskKey("ShareDownload_" + uuid)
                    .build();
            ExecutorUtil.submitWorkbookTask(workBookContext, null);
            log.info("Share download task submit: {}", wrapper);
            return true;
<<<<<<< HEAD
        } catch (UnAuthorizedExecption | ServerException e) {
=======
        } catch (UnAuthorizedException | ServerException e) {
>>>>>>> 80bb036d
            throw e;
        } catch (Exception e) {
            log.error("submit download task error,e=", e);
            return false;
        }
    }


    @Override
    public List<ShareDownloadRecord> queryDownloadRecordPage(String uuid) {
        ShareFactor shareFactor = ShareAuthAspect.SHARE_FACTOR_THREAD_LOCAL.get();
        ProjectDetail projectDetail = shareFactor.getProjectDetail();
        if (projectDetail == null) {
            return null;
        }
        ProjectPermission projectPermission = projectService.getProjectPermission(projectDetail, shareFactor.getUser());
        if (!projectPermission.getDownloadPermission()) {
            return null;
        }
        return shareDownloadRecordMapper.getShareDownloadRecordsByUuid(uuid);
    }

    @Override
<<<<<<< HEAD
    public ShareDownloadRecord downloadById(String id, String uuid, String token, User user) {
        //share download 只校验token是否正确，不校验权限，走分享人权限
        try {
            shareService.getShareInfo(token, user);
        } catch (ServerException e) {
            throw e;
        } catch (ForbiddenExecption e) {
            log.warn("auth share download: record: [id: {}, uuid: {}] type", id, uuid);
        }

=======
    public ShareDownloadRecord downloadById(String id, String uuid) throws UnAuthorizedException {
        ShareFactor shareFactor = ShareAuthAspect.SHARE_FACTOR_THREAD_LOCAL.get();
        ProjectDetail projectDetail = shareFactor.getProjectDetail();
        if (projectDetail == null) {
            throw new UnAuthorizedException(ErrorMsg.ERR_MSG_PERMISSION);
        }
        ProjectPermission projectPermission = projectService.getProjectPermission(projectDetail, shareFactor.getUser());
        if (!projectPermission.getDownloadPermission()) {
            throw new UnAuthorizedException(ErrorMsg.ERR_MSG_PERMISSION);
        }
>>>>>>> 80bb036d
        ShareDownloadRecord record = shareDownloadRecordMapper.getShareDownloadRecordBy(Long.valueOf(id), uuid);
        if (record != null) {
            record.setLastDownloadTime(new Date());
            record.setStatus(DownloadTaskStatus.DOWNLOADED.getStatus());
            shareDownloadRecordMapper.updateById(record);
            return record;
        } else {
            return null;
        }
    }
}<|MERGE_RESOLUTION|>--- conflicted
+++ resolved
@@ -19,15 +19,9 @@
 
 package edp.davinci.service.impl;
 
-<<<<<<< HEAD
-import edp.core.exception.ForbiddenExecption;
-import edp.core.exception.ServerException;
-import edp.core.exception.UnAuthorizedExecption;
-=======
 import edp.core.exception.ServerException;
 import edp.core.exception.UnAuthorizedException;
 import edp.davinci.core.common.ErrorMsg;
->>>>>>> 80bb036d
 import edp.davinci.core.enums.ActionEnum;
 import edp.davinci.core.enums.DownloadTaskStatus;
 import edp.davinci.core.enums.DownloadType;
@@ -65,11 +59,7 @@
     public boolean submit(DownloadType downloadType, String uuid, List<DownloadViewExecuteParam> params) {
         ShareFactor shareFactor = ShareAuthAspect.SHARE_FACTOR_THREAD_LOCAL.get();
         try {
-<<<<<<< HEAD
-            List<WidgetContext> widgetList = getWidgetContexts(downloadType, shareInfo.getShareId(), shareInfo.getShareUser(), params);
-=======
             List<WidgetContext> widgetList = getWidgetContexts(downloadType, shareFactor.getEntityId(), shareFactor.getUser(), params);
->>>>>>> 80bb036d
 
             ShareDownloadRecord record = new ShareDownloadRecord();
             record.setUuid(uuid);
@@ -89,11 +79,7 @@
             ExecutorUtil.submitWorkbookTask(workBookContext, null);
             log.info("Share download task submit: {}", wrapper);
             return true;
-<<<<<<< HEAD
-        } catch (UnAuthorizedExecption | ServerException e) {
-=======
         } catch (UnAuthorizedException | ServerException e) {
->>>>>>> 80bb036d
             throw e;
         } catch (Exception e) {
             log.error("submit download task error,e=", e);
@@ -117,18 +103,6 @@
     }
 
     @Override
-<<<<<<< HEAD
-    public ShareDownloadRecord downloadById(String id, String uuid, String token, User user) {
-        //share download 只校验token是否正确，不校验权限，走分享人权限
-        try {
-            shareService.getShareInfo(token, user);
-        } catch (ServerException e) {
-            throw e;
-        } catch (ForbiddenExecption e) {
-            log.warn("auth share download: record: [id: {}, uuid: {}] type", id, uuid);
-        }
-
-=======
     public ShareDownloadRecord downloadById(String id, String uuid) throws UnAuthorizedException {
         ShareFactor shareFactor = ShareAuthAspect.SHARE_FACTOR_THREAD_LOCAL.get();
         ProjectDetail projectDetail = shareFactor.getProjectDetail();
@@ -139,7 +113,6 @@
         if (!projectPermission.getDownloadPermission()) {
             throw new UnAuthorizedException(ErrorMsg.ERR_MSG_PERMISSION);
         }
->>>>>>> 80bb036d
         ShareDownloadRecord record = shareDownloadRecordMapper.getShareDownloadRecordBy(Long.valueOf(id), uuid);
         if (record != null) {
             record.setLastDownloadTime(new Date());
