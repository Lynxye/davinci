--- conflicted
+++ resolved
@@ -19,26 +19,6 @@
 
 package edp.davinci.service.impl;
 
-<<<<<<< HEAD
-import static edp.core.consts.Consts.DEFAULT_COPY_SUFFIX;
-
-import java.io.File;
-import java.util.Iterator;
-import java.util.List;
-import java.util.UUID;
-import java.util.stream.Collectors;
-
-import edp.davinci.dto.displayDto.DisplayCopy;
-import org.slf4j.Logger;
-import org.slf4j.LoggerFactory;
-import org.springframework.beans.BeanUtils;
-import org.springframework.beans.factory.annotation.Autowired;
-import org.springframework.stereotype.Service;
-import org.springframework.transaction.annotation.Transactional;
-import org.springframework.web.multipart.MultipartFile;
-
-=======
->>>>>>> 80bb036d
 import com.alibaba.druid.util.StringUtils;
 import edp.core.exception.NotFoundException;
 import edp.core.exception.ServerException;
@@ -437,15 +417,6 @@
      *
      * @param id   displayId
      * @param copy
-<<<<<<< HEAD
-	 * @param user user
-	 * @return new display
-     */
-    @Override
-    @Transactional
-    public Display copyDisplay(Long id, DisplayCopy copy, User user) throws NotFoundException, UnAuthorizedExecption, ServerException {
-    	DisplayWithProject originDisplay = getDisplayWithProject(id, true);
-=======
      * @param user user
      * @return new display
      */
@@ -453,20 +424,13 @@
     @Transactional
     public Display copyDisplay(Long id, DisplayCopy copy, User user) throws NotFoundException, UnAuthorizedException, ServerException {
         DisplayWithProject originDisplay = getDisplayWithProject(id, true);
->>>>>>> 80bb036d
 
         Long projectId = originDisplay.getProjectId();
         ProjectPermission projectPermission = getProjectPermission(projectId, user);
 
-<<<<<<< HEAD
-		checkIsExist(copy.getName(), null, projectId);
-
-		checkWritePermission(entity, projectId, user, "copy");
-=======
         checkIsExist(copy.getName(), null, projectId);
 
         checkWritePermission(entity, projectId, user, "copy");
->>>>>>> 80bb036d
 
         if (isDisableDisplay(id, projectId, user, projectPermission)) {
             alertUnAuthorized(entity, user, "copy");
@@ -476,48 +440,20 @@
         Display display = new Display();
         BeanUtils.copyProperties(originDisplay, display, "id");
 
-<<<<<<< HEAD
-		String name = copy.getName();
-=======
         String name = copy.getName();
->>>>>>> 80bb036d
         BaseLock lock = getLock(entity, name, projectId);
         while (lock != null && !lock.getLock()) {
             name = getCopyName(name, projectId);
             lock = getLock(entity, name, projectId);
         }
 
-<<<<<<< HEAD
-		display.setName(name);
-		display.setDescription(copy.getDescription());
-		display.setPublish(copy.getPublish());
-=======
         display.setName(name);
         display.setDescription(copy.getDescription());
         display.setPublish(copy.getPublish());
->>>>>>> 80bb036d
         display.createdBy(user.getId());
         if (displayMapper.insert(display) <= 0) {
             throw new ServerException("copy display fail");
         }
-<<<<<<< HEAD
-		optLogger.info("display ({}) is copied by user (:{}) from ({})", display.toString(), user.getId(), originDisplay.toString());
-
-		// copy relRoleDisplay
-		if (!CollectionUtils.isEmpty(copy.getRoleIds())) {
-			List<Role> roles = roleMapper.getRolesByIds(copy.getRoleIds());
-			List<RelRoleDisplay> list = roles.stream()
-					.map(r -> new RelRoleDisplay(display.getId(), r.getId()).createdBy(user.getId()))
-					.collect(Collectors.toList());
-
-			if (!CollectionUtils.isEmpty(list)) {
-				relRoleDisplayMapper.insertBatch(list);
-				optLogger.info("display ({}) limit role ({}) access", display.getId(),
-						roles.stream().map(Role::getId).collect(Collectors.toList()));
-			}
-		}
-
-=======
         optLogger.info("display ({}) is copied by user (:{}) from ({})", display.toString(), user.getId(), originDisplay.toString());
 
         // copy relRoleDisplay
@@ -534,7 +470,6 @@
             }
         }
 
->>>>>>> 80bb036d
         displaySlideService.copySlides(originDisplay.getId(), display.getId(), user);
         return display;
     }
