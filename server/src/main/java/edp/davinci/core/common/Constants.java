--- conflicted
+++ resolved
@@ -133,11 +133,6 @@
     public static final String EXCEL_FORMAT_TYPE_KEY = "formatType";
 
     public static final String REG_SQL_PLACEHOLDER = "%s.+%s";
-<<<<<<< HEAD
-
-    public static final String REG_AUTHVAR = "\\([a-zA-Z0-9_.-[\\u4e00-\\u9fa5]*]+\\s*[\\w<>!=]*\\s*[a-zA-Z0-9_.-]*\\(?%s[a-zA-Z0-9_]+%s\\)?\\s*\\)";
-=======
->>>>>>> 5fea781c
 
     public static final String REG_AUTHVAR = "\\([a-zA-Z0-9_.-[\\u4e00-\\u9fa5]*]+\\s*[\\w<>!=]*\\s*[a-zA-Z0-9_.-]*((\\(%s[a-zA-Z0-9_]+%s\\))|(%s[a-zA-Z0-9_]+%s))+\\s*\\)";
 
